{
  "name": "@web5/credentials",
  "version": "1.0.1",
  "description": "Verifiable Credentials",
  "type": "module",
  "main": "./dist/cjs/index.js",
  "module": "./dist/esm/index.js",
  "types": "./dist/types/index.d.ts",
  "scripts": {
    "clean": "rimraf dist coverage tests/compiled",
    "build:esm": "rimraf dist/esm dist/types && pnpm tsc -p tsconfig.json",
    "build:cjs": "rimraf dist/cjs && pnpm tsc -p tsconfig.cjs.json && echo '{\"type\": \"commonjs\"}' > ./dist/cjs/package.json",
    "build:browser": "rimraf dist/browser.mjs dist/browser.js && node build/bundles.js",
    "build:tests:node": "rimraf tests/compiled && pnpm tsc -p tests/tsconfig.json",
    "build:tests:browser": "rimraf tests/compiled && node build/esbuild-tests.cjs",
    "build": "pnpm clean && pnpm build:esm && pnpm build:cjs && pnpm build:browser",
    "lint": "eslint . --ext .ts --max-warnings 0",
    "lint:fix": "eslint . --ext .ts --fix",
    "test:node": "pnpm build:tests:node && pnpm c8 mocha",
    "test:browser": "pnpm build:tests:browser && web-test-runner"
  },
  "homepage": "https://github.com/TBD54566975/web5-js/tree/main/packages/credentials#readme",
  "bugs": "https://github.com/TBD54566975/web5-js/issues",
  "repository": {
    "type": "git",
    "url": "git+https://github.com/TBD54566975/web5-js.git",
    "directory": "packages/credentials"
  },
  "license": "Apache-2.0",
  "contributors": [
    {
      "name": "Daniel Buchner",
      "url": "https://github.com/csuwildcat"
    },
    {
      "name": "Frank Hinek",
      "url": "https://github.com/frankhinek"
    },
    {
      "name": "Moe Jangda",
      "url": "https://github.com/mistermoe"
    }
  ],
  "files": [
    "dist",
    "src"
  ],
  "exports": {
    ".": {
      "types": "./dist/types/index.d.ts",
      "import": "./dist/esm/index.js",
      "require": "./dist/cjs/index.js"
    },
    "./utils": {
      "types": "./dist/types/utils.d.ts",
      "import": "./dist/esm/utils.js",
      "require": "./dist/cjs/utils.js"
    }
  },
  "react-native": "./dist/esm/index.js",
  "keywords": [
    "decentralized",
    "decentralized-applications",
    "decentralized-identity",
    "decentralized-web",
    "vcs",
    "verifiable credentials",
    "web5"
  ],
  "publishConfig": {
    "access": "public",
    "provenance": true
  },
  "engines": {
    "node": ">=18.0.0"
  },
  "dependencies": {
    "@sphereon/pex": "2.1.0",
    "@web5/common": "1.0.0",
    "@web5/crypto": "1.0.0",
<<<<<<< HEAD
    "@web5/dids": "1.0.0",
    "pako": "^2.1.0"
=======
    "@web5/dids": "1.0.1"
>>>>>>> 3abb7177
  },
  "devDependencies": {
    "@playwright/test": "1.40.1",
    "@sphereon/pex-models": "2.2.0",
    "@sphereon/ssi-types": "0.18.1",
    "@types/chai": "4.3.6",
    "@types/eslint": "8.44.2",
    "@types/mocha": "10.0.1",
    "@types/node": "20.11.19",
    "@types/pako": "^2.0.3",
    "@types/sinon": "17.0.2",
    "@typescript-eslint/eslint-plugin": "6.4.0",
    "@typescript-eslint/parser": "6.4.0",
    "@web/test-runner": "0.18.0",
    "@web/test-runner-playwright": "0.11.0",
    "c8": "9.0.0",
    "chai": "4.3.10",
    "esbuild": "0.19.8",
    "eslint": "8.47.0",
    "eslint-plugin-mocha": "10.1.0",
    "mocha": "10.2.0",
    "mocha-junit-reporter": "2.2.1",
    "playwright": "1.40.1",
    "rimraf": "4.4.0",
    "sinon": "16.1.3",
    "typescript": "5.1.6"
  }
}<|MERGE_RESOLUTION|>--- conflicted
+++ resolved
@@ -78,12 +78,8 @@
     "@sphereon/pex": "2.1.0",
     "@web5/common": "1.0.0",
     "@web5/crypto": "1.0.0",
-<<<<<<< HEAD
-    "@web5/dids": "1.0.0",
+    "@web5/dids": "1.0.1",
     "pako": "^2.1.0"
-=======
-    "@web5/dids": "1.0.1"
->>>>>>> 3abb7177
   },
   "devDependencies": {
     "@playwright/test": "1.40.1",
