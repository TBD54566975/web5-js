{
  "name": "@web5/credentials",
  "version": "0.2.0",
  "description": "Verifiable Credentials",
  "type": "module",
  "main": "./dist/cjs/index.js",
  "module": "./dist/esm/index.js",
  "types": "./dist/types/index.d.ts",
  "scripts": {
    "clean": "rimraf dist coverage tests/compiled",
    "build:esm": "rimraf dist/esm dist/types && npx tsc -p tsconfig.json",
    "build:cjs": "rimraf dist/cjs && tsc -p tsconfig.cjs.json && echo '{\"type\": \"commonjs\"}' > ./dist/cjs/package.json",
    "build:tests:node": "rimraf tests/compiled && tsc -p tests/tsconfig.json",
    "build:browser": "rimraf dist/browser.mjs dist/browser.js && node build/bundles.js",
    "build": "npm run clean && npm run build:esm && npm run build:cjs && npm run build:browser",
    "lint": "eslint . --ext .ts --max-warnings 0",
    "lint:fix": "eslint . --ext .ts --fix",
    "test:node": "npm run build:tests:node && c8 mocha",
    "test:browser": "karma start karma.conf.cjs"
  },
  "homepage": "https://github.com/TBD54566975/web5-js/tree/main/packages/credentials#readme",
  "bugs": "https://github.com/TBD54566975/web5-js/issues",
  "repository": {
    "type": "git",
    "url": "git+https://github.com/TBD54566975/web5-js",
    "directory": "packages/credentials"
  },
  "license": "Apache-2.0",
  "contributors": [
    {
      "name": "Daniel Buchner",
      "url": "https://github.com/csuwildcat"
    },
    {
      "name": "Frank Hinek",
      "url": "https://github.com/frankhinek"
    },
    {
      "name": "Moe Jangda",
      "url": "https://github.com/mistermoe"
    }
  ],
  "files": [
    "dist",
    "src"
  ],
  "exports": {
    ".": {
      "types": "./dist/types/index.d.ts",
      "import": "./dist/esm/index.js",
      "require": "./dist/cjs/index.js"
    },
    "./utils": {
      "types": "./dist/types/utils.d.ts",
      "import": "./dist/esm/utils.js",
      "require": "./dist/cjs/utils.js"
    }
  },
  "react-native": "./dist/esm/index.js",
  "keywords": [
    "decentralized",
    "decentralized-applications",
    "decentralized-identity",
    "decentralized-web",
    "vcs",
    "verifiable credentials",
    "web5"
  ],
  "publishConfig": {
    "access": "public"
  },
  "engines": {
    "node": ">=18.0.0"
  },
<<<<<<< HEAD
  "dependencies": {
    "@sphereon/pex": "2.1.0",
    "did-jwt": "^7.2.6",
    "uuid": "^9.0.0"
  },
=======
>>>>>>> 7f450d21
  "devDependencies": {
    "@playwright/test": "1.36.2",
    "@types/chai": "4.3.5",
    "@types/eslint": "8.44.2",
    "@types/mocha": "10.0.1",
    "@typescript-eslint/eslint-plugin": "6.4.0",
    "@typescript-eslint/parser": "6.4.0",
    "@web5/common": "0.2.0",
    "@web5/crypto": "0.2.0",
    "@web5/dids": "0.2.0",
    "c8": "8.0.1",
    "chai": "4.3.7",
    "esbuild": "0.16.17",
    "eslint": "8.47.0",
    "eslint-plugin-mocha": "10.1.0",
    "karma": "6.4.1",
    "karma-chai": "0.1.0",
    "karma-chrome-launcher": "3.1.1",
    "karma-esbuild": "2.2.5",
    "karma-firefox-launcher": "2.1.2",
    "karma-mocha": "2.0.1",
    "karma-mocha-reporter": "2.2.5",
    "karma-webkit-launcher": "2.1.0",
    "mocha": "10.2.0",
    "playwright": "1.36.2",
    "rimraf": "4.4.0",
    "typescript": "5.1.6"
  }
}<|MERGE_RESOLUTION|>--- conflicted
+++ resolved
@@ -72,14 +72,11 @@
   "engines": {
     "node": ">=18.0.0"
   },
-<<<<<<< HEAD
   "dependencies": {
     "@sphereon/pex": "2.1.0",
     "did-jwt": "^7.2.6",
     "uuid": "^9.0.0"
   },
-=======
->>>>>>> 7f450d21
   "devDependencies": {
     "@playwright/test": "1.36.2",
     "@types/chai": "4.3.5",
@@ -87,9 +84,9 @@
     "@types/mocha": "10.0.1",
     "@typescript-eslint/eslint-plugin": "6.4.0",
     "@typescript-eslint/parser": "6.4.0",
-    "@web5/common": "0.2.0",
-    "@web5/crypto": "0.2.0",
-    "@web5/dids": "0.2.0",
+    "@web5/common": "0.1.1",
+    "@web5/crypto": "0.1.6",
+    "@web5/dids": "0.1.9",
     "c8": "8.0.1",
     "chai": "4.3.7",
     "esbuild": "0.16.17",
