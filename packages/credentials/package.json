{
  "name": "@web5/credentials",
  "version": "1.0.0",
  "description": "Verifiable Credentials",
  "type": "module",
  "main": "./dist/cjs/index.js",
  "module": "./dist/esm/index.js",
  "types": "./dist/types/index.d.ts",
  "scripts": {
    "clean": "rimraf dist coverage tests/compiled",
    "build:esm": "rimraf dist/esm dist/types && pnpm tsc -p tsconfig.json",
    "build:cjs": "rimraf dist/cjs && pnpm tsc -p tsconfig.cjs.json && echo '{\"type\": \"commonjs\"}' > ./dist/cjs/package.json",
    "build:browser": "rimraf dist/browser.mjs dist/browser.js && node build/bundles.js",
    "build:tests:node": "rimraf tests/compiled && pnpm tsc -p tests/tsconfig.json",
    "build:tests:browser": "rimraf tests/compiled && node build/esbuild-tests.cjs",
    "build": "pnpm clean && pnpm build:esm && pnpm build:cjs && pnpm build:browser",
    "lint": "eslint . --ext .ts --max-warnings 0",
    "lint:fix": "eslint . --ext .ts --fix",
    "test:node": "pnpm build:tests:node && pnpm c8 mocha",
    "test:browser": "pnpm build:tests:browser && web-test-runner"
  },
  "homepage": "https://github.com/TBD54566975/web5-js/tree/main/packages/credentials#readme",
  "bugs": "https://github.com/TBD54566975/web5-js/issues",
  "repository": {
    "type": "git",
    "url": "git+https://github.com/TBD54566975/web5-js.git",
    "directory": "packages/credentials"
  },
  "license": "Apache-2.0",
  "contributors": [
    {
      "name": "Daniel Buchner",
      "url": "https://github.com/csuwildcat"
    },
    {
      "name": "Frank Hinek",
      "url": "https://github.com/frankhinek"
    },
    {
      "name": "Moe Jangda",
      "url": "https://github.com/mistermoe"
    }
  ],
  "files": [
    "dist",
    "src"
  ],
  "exports": {
    ".": {
      "types": "./dist/types/index.d.ts",
      "import": "./dist/esm/index.js",
      "require": "./dist/cjs/index.js"
    },
    "./utils": {
      "types": "./dist/types/utils.d.ts",
      "import": "./dist/esm/utils.js",
      "require": "./dist/cjs/utils.js"
    }
  },
  "react-native": "./dist/esm/index.js",
  "keywords": [
    "decentralized",
    "decentralized-applications",
    "decentralized-identity",
    "decentralized-web",
    "vcs",
    "verifiable credentials",
    "web5"
  ],
  "publishConfig": {
    "access": "public",
    "provenance": true
  },
  "engines": {
    "node": ">=18.0.0"
  },
  "dependencies": {
    "@sphereon/pex": "2.1.0",
<<<<<<< HEAD
    "@web5/common": "0.2.3",
    "@web5/crypto": "0.4.0",
    "@web5/dids": "0.4.0",
    "pako": "^2.1.0"
=======
    "@web5/common": "1.0.0",
    "@web5/crypto": "1.0.0",
    "@web5/dids": "1.0.0"
>>>>>>> e2412816
  },
  "devDependencies": {
    "@playwright/test": "1.40.1",
    "@sphereon/pex-models": "2.2.0",
    "@sphereon/ssi-types": "0.18.1",
    "@types/chai": "4.3.6",
    "@types/eslint": "8.44.2",
    "@types/mocha": "10.0.1",
    "@types/node": "20.11.19",
    "@types/pako": "^2.0.3",
    "@types/sinon": "17.0.2",
    "@typescript-eslint/eslint-plugin": "6.4.0",
    "@typescript-eslint/parser": "6.4.0",
    "@web/test-runner": "0.18.0",
    "@web/test-runner-playwright": "0.11.0",
    "c8": "9.0.0",
    "chai": "4.3.10",
    "esbuild": "0.19.8",
    "eslint": "8.47.0",
    "eslint-plugin-mocha": "10.1.0",
    "mocha": "10.2.0",
    "mocha-junit-reporter": "2.2.1",
    "playwright": "1.40.1",
    "rimraf": "4.4.0",
    "sinon": "16.1.3",
    "typescript": "5.1.6"
  }
}<|MERGE_RESOLUTION|>--- conflicted
+++ resolved
@@ -76,16 +76,10 @@
   },
   "dependencies": {
     "@sphereon/pex": "2.1.0",
-<<<<<<< HEAD
-    "@web5/common": "0.2.3",
-    "@web5/crypto": "0.4.0",
-    "@web5/dids": "0.4.0",
-    "pako": "^2.1.0"
-=======
     "@web5/common": "1.0.0",
     "@web5/crypto": "1.0.0",
-    "@web5/dids": "1.0.0"
->>>>>>> e2412816
+    "@web5/dids": "1.0.0",
+    "pako": "^2.1.0"
   },
   "devDependencies": {
     "@playwright/test": "1.40.1",
