--- conflicted
+++ resolved
@@ -5,11 +5,8 @@
 
 import { Jwt } from './jwt.js';
 import { SsiValidator } from './validators.js';
-<<<<<<< HEAD
-import { VerifiableCredential } from './verifiable-credential.js';
-=======
-import { DEFAULT_VC_CONTEXT } from './verifiable-credential.js';
->>>>>>> ea9c48a8
+
+import { VerifiableCredential, DEFAULT_VC_CONTEXT } from './verifiable-credential.js';
 
 export const DEFAULT_VP_TYPE = 'VerifiablePresentation';
 
