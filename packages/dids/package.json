{
  "name": "@web5/dids",
  "version": "0.2.1",
  "description": "TBD DIDs library",
  "type": "module",
  "main": "./dist/cjs/index.js",
  "module": "./dist/esm/index.js",
  "types": "./dist/types/index.d.ts",
  "scripts": {
    "clean": "rimraf dist coverage tests/compiled",
    "build:esm": "rimraf dist/esm dist/types && npx tsc -p tsconfig.json",
    "build:cjs": "rimraf dist/cjs && node build/cjs-bundle.js && echo '{\"type\": \"commonjs\"}' > ./dist/cjs/package.json",
    "build:browser": "rimraf dist/browser.mjs dist/browser.js && node build/bundles.js",
    "build:tests:node": "rimraf tests/compiled && tsc -p tests/tsconfig.json",
    "build": "npm run clean && npm run build:esm && npm run build:cjs && npm run build:browser",
    "lint": "eslint . --ext .ts --max-warnings 0",
    "lint:fix": "eslint . --ext .ts --fix",
    "test:node": "npm run build:tests:node && c8 mocha",
    "test:browser": "karma start karma.conf.cjs"
  },
  "homepage": "https://github.com/TBD54566975/web5-js/tree/main/packages/dids#readme",
  "bugs": "https://github.com/TBD54566975/web5-js/issues",
  "repository": {
    "type": "git",
    "url": "git+https://github.com/TBD54566975/web5-js.git",
    "directory": "packages/dids"
  },
  "license": "Apache-2.0",
  "contributors": [
    {
      "name": "Daniel Buchner",
      "url": "https://github.com/csuwildcat"
    },
    {
      "name": "Frank Hinek",
      "url": "https://github.com/frankhinek"
    },
    {
      "name": "Moe Jangda",
      "url": "https://github.com/mistermoe"
    }
  ],
  "files": [
    "dist",
    "src"
  ],
  "exports": {
    ".": {
      "types": "./dist/types/index.d.ts",
      "import": "./dist/esm/index.js",
      "require": "./dist/cjs/index.js"
    },
    "./utils": {
      "types": "./dist/types/utils.d.ts",
      "import": "./dist/esm/utils.js",
      "require": "./dist/cjs/utils.js"
    }
  },
  "react-native": "./dist/esm/index.js",
  "keywords": [
    "decentralized",
    "decentralized-identity",
    "DID",
    "did:ion",
    "did:key",
    "did-utils",
    "self-sovereign-identity",
    "web5"
  ],
  "publishConfig": {
    "access": "public"
  },
  "engines": {
    "node": ">=18.0.0"
  },
  "dependencies": {
    "@decentralized-identity/ion-pow-sdk": "1.0.17",
    "@decentralized-identity/ion-sdk": "1.0.1",
<<<<<<< HEAD
    "@noble/hashes": "^1.3.2",
    "@web5/common": "0.2.0",
    "@web5/crypto": "0.2.0",
    "bittorrent-dht": "^11.0.5",
    "bittorrent-dht-sodium": "^1.2.0",
=======
    "@web5/common": "0.2.1",
    "@web5/crypto": "0.2.1",
    "canonicalize": "2.0.0",
>>>>>>> 01c56ce1
    "did-resolver": "4.1.0",
    "dns-packet": "^5.6.1",
    "level": "8.0.0",
    "ms": "2.1.3",
    "pkarr": "^1.1.1",
    "z32": "^1.0.1"
  },
  "devDependencies": {
    "@playwright/test": "1.36.2",
    "@types/chai": "4.3.6",
    "@types/chai-as-promised": "7.1.5",
    "@types/dns-packet": "^5.6.1",
    "@types/mocha": "10.0.1",
    "@types/sinon": "10.0.15",
    "buffer": "6.0.3",
    "c8": "8.0.1",
    "chai": "4.3.10",
    "chai-as-promised": "7.1.1",
    "esbuild": "0.16.17",
    "eslint": "8.47.0",
    "karma": "6.4.1",
    "mocha": "10.2.0",
    "rimraf": "4.4.0",
    "sinon": "15.0.2",
    "typescript": "5.1.6"
  }
}<|MERGE_RESOLUTION|>--- conflicted
+++ resolved
@@ -76,17 +76,12 @@
   "dependencies": {
     "@decentralized-identity/ion-pow-sdk": "1.0.17",
     "@decentralized-identity/ion-sdk": "1.0.1",
-<<<<<<< HEAD
     "@noble/hashes": "^1.3.2",
-    "@web5/common": "0.2.0",
-    "@web5/crypto": "0.2.0",
     "bittorrent-dht": "^11.0.5",
     "bittorrent-dht-sodium": "^1.2.0",
-=======
     "@web5/common": "0.2.1",
     "@web5/crypto": "0.2.1",
     "canonicalize": "2.0.0",
->>>>>>> 01c56ce1
     "did-resolver": "4.1.0",
     "dns-packet": "^5.6.1",
     "level": "8.0.0",
