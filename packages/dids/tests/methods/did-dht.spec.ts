import type { PortableDid } from '../../src/types/portable-did.js';

import sinon from 'sinon';
import resolveTestVectors from '../../../../web5-spec/test-vectors/did_dht/resolve.json' assert { type: 'json' };
import officialTestVector1DidDocument from '../fixtures/test-vectors/did-dht/vector-1-did-document.json' assert { type: 'json' };
import officialTestVector1DnsRecords from '../fixtures/test-vectors/did-dht/vector-1-dns-records.json' assert { type: 'json' };

import { expect } from 'chai';
import { Convert } from '@web5/common';
import { DidDocument } from '../../src/index.js';
import { DidErrorCode } from '../../src/did-error.js';
import { DidDht, DidDhtDocument, DidDhtRegisteredDidType } from '../../src/methods/did-dht.js';

// Helper function to create a mocked fetch response that fails and returns a 404 Not Found.
const fetchNotFoundResponse = () => ({
  status     : 404,
  statusText : 'Not Found',
  ok         : false
});

// Helper function to create a mocked fetch response that is successful and returns the given
// response.
const fetchOkResponse = (response?: any) => ({
  status      : 200,
  statusText  : 'OK',
  ok          : true,
  arrayBuffer : async () => Promise.resolve(response)
});

describe('DidDht', () => {
  let fetchStub: sinon.SinonStub;

  beforeEach(() => {
    // Setup stub so that a mocked response is returned rather than calling over the network.
    fetchStub = sinon.stub(globalThis as any, 'fetch');

    // By default, return a 200 OK response when fetch is called by publish().
    fetchStub.resolves(fetchOkResponse());
  });

  afterEach(() => {
    fetchStub.restore();
  });

  describe('create()', () => {
    it('creates a DID with a single verification method, by default', async () => {
      const did = await DidDht.create();

      expect(did).to.have.property('document');
      expect(did).to.have.property('getSigner');
      expect(did).to.have.property('keyManager');
      expect(did).to.have.property('metadata');
      expect(did).to.have.property('uri');

      expect(did.document).to.have.property('verificationMethod');
      expect(did.document.verificationMethod).to.have.length(1);
    });

    it('handles creating DIDs with additional Ed25519 verification methods', async () => {
      const did = await DidDht.create({
        options: {
          verificationMethods: [
            {
              algorithm : 'Ed25519',
              purposes  : ['authentication', 'assertionMethod']
            }
          ]
        }
      });

      expect(did.document.verificationMethod).to.have.length(2);
      expect(did.document.verificationMethod?.[1].publicKeyJwk).to.have.property('crv', 'Ed25519');
    });

    it('handles creating DIDs with additional secp256k1 verification methods', async () => {
      const did = await DidDht.create({
        options: {
          verificationMethods: [
            {
              algorithm : 'secp256k1',
              purposes  : ['authentication', 'assertionMethod']
            }
          ]
        }
      });

      expect(did.document.verificationMethod).to.have.length(2);
      expect(did.document.verificationMethod?.[1].publicKeyJwk).to.have.property('crv', 'secp256k1');
    });

    it('handles creating DIDs with additional secp256r1 verification methods', async () => {
      const did = await DidDht.create({
        options: {
          verificationMethods: [
            {
              algorithm : 'secp256r1',
              purposes  : ['authentication', 'assertionMethod']
            }
          ]
        }
      });

      expect(did.document.verificationMethod).to.have.length(2);
      expect(did.document.verificationMethod?.[1].publicKeyJwk).to.have.property('crv', 'P-256');
    });

    it('allows one or more DID controller identifiers to be specified', async () => {
      let did = await DidDht.create({
        options: {
          controllers: 'did:example:1234'
        }
      });

      expect(did.document).to.have.property('controller', 'did:example:1234');

      did = await DidDht.create({
        options: {
          controllers: ['did:example:1234', 'did:example:5678']
        }
      });

      expect(did.document.controller).to.deep.equal(['did:example:1234', 'did:example:5678']);
    });

    it('allows one or more Also Known As identifiers to be specified', async () => {
      let did = await DidDht.create({
        options: {
          alsoKnownAs: ['did:example:1234']
        }
      });

      expect(did.document.alsoKnownAs).to.deep.equal(['did:example:1234']);

      did = await DidDht.create({
        options: {
          alsoKnownAs: ['did:example:1234', 'did:example:5678']
        }
      });

      expect(did.document.alsoKnownAs).to.deep.equal(['did:example:1234', 'did:example:5678']);
    });

    it('handles creating DIDs with additional verification methods', async () => {
      const did = await DidDht.create({
        options: {
          verificationMethods: [
            {
              algorithm : 'Ed25519',
              purposes  : ['authentication', 'assertionMethod']
            }
          ]
        }
      });

      expect(did.document.verificationMethod).to.have.length(2);
    });

    it('assigns 0 as the ID of the Identity Key verification method ', async () => {
      const did = await DidDht.create();

      expect(did.document.verificationMethod?.[0].id).to.include('#0');
    });

    it('uses the JWK thumbprint as the ID for additional verification methods, by default', async () => {
      const did = await DidDht.create({
        options: {
          verificationMethods: [
            {
              algorithm : 'Ed25519',
              purposes  : ['authentication', 'assertionMethod']
            }
          ]
        }
      });

      expect(did.document.verificationMethod?.[1].id).to.include(`#${did?.document?.verificationMethod?.[1]?.publicKeyJwk?.kid}`);
    });

    it('allows a custom ID to be specified for additional verification methods', async () => {
      const did = await DidDht.create({
        options: {
          verificationMethods: [
            {
              algorithm : 'Ed25519',
              id        : '1',
              purposes  : ['authentication', 'assertionMethod']
            }
          ]
        }
      });

      expect(did.document.verificationMethod?.[1]).to.have.property('id', `${did.uri}#1`);
    });

    it('handles creating DIDs with one service', async () => {
      const did = await DidDht.create({
        options: {
          services: [
            {
              id              : 'dwn',
              type            : 'DecentralizedWebNode',
              serviceEndpoint : 'https://example.com/dwn',
            }
          ]
        }
      });

      expect(did.document.service).to.have.length(1);
      expect(did.document.service?.[0]).to.have.property('id', `${did.uri}#dwn`);
      expect(did.document.service?.[0]).to.have.property('type', 'DecentralizedWebNode');
      expect(did.document.service?.[0]).to.have.property('serviceEndpoint', 'https://example.com/dwn');
    });

    it('handles creating DIDs with multiple services', async () => {
      const did = await DidDht.create({
        options: {
          services: [
            {
              id              : 'dwn',
              type            : 'DecentralizedWebNode',
              serviceEndpoint : 'https://example.com/dwn',
            },
            {
              id              : 'oid4vci',
              type            : 'OID4VCI',
              serviceEndpoint : 'https://issuer.example.com',
            }
          ]
        }
      });

      expect(did.document.service).to.have.length(2);
      expect(did.document.service?.[0]).to.have.property('id', `${did.uri}#dwn`);
      expect(did.document.service?.[1]).to.have.property('id', `${did.uri}#oid4vci`);
    });

    it('accepts a custom controller for the Identity Key verification method', async () => {
      const did = await DidDht.create({
        options: {
          verificationMethods: [
            {
              algorithm  : 'Ed25519',
              id         : '0',
              controller : 'did:example:1234',
            }
          ]
        }
      });

      const identityKeyVerificationMethod = did.document?.verificationMethod?.find(
        (method) => method.id.endsWith('#0')
      );
      expect(identityKeyVerificationMethod).to.have.property('controller', 'did:example:1234');
    });

    it('accepts custom properties for services', async () => {
      const did = await DidDht.create({
        options: {
          verificationMethods: [
            {
              algorithm : 'Ed25519',
              id        : 'sig',
              purposes  : ['authentication', 'assertionMethod']
            },
            {
              algorithm : 'secp256k1',
              id        : 'enc',
              purposes  : ['keyAgreement']
            }
          ],
          services: [
            {
              id              : 'dwn',
              type            : 'DecentralizedWebNode',
              serviceEndpoint : 'https://example.com/dwn',
              enc             : '#enc',
              sig             : '#sig'
            }
          ]
        }
      });

      expect(did.document.verificationMethod).to.have.length(3);
      expect(did.document.verificationMethod?.[1]).to.have.property('id', `${did.uri}#sig`);
      expect(did.document.verificationMethod?.[2]).to.have.property('id', `${did.uri}#enc`);
      expect(did.document.service).to.have.length(1);
      expect(did.document.service?.[0]).to.have.property('id', `${did.uri}#dwn`);
      expect(did.document.service?.[0]).to.have.property('type', 'DecentralizedWebNode');
      expect(did.document.service?.[0]).to.have.property('serviceEndpoint', 'https://example.com/dwn');
      expect(did.document.service?.[0]).to.have.property('enc', '#enc');
      expect(did.document.service?.[0]).to.have.property('sig', '#sig');
    });

    it('accepts one or more DID DHT registered types', async () => {
      const did = await DidDht.create({
        options: {
          types: [DidDhtRegisteredDidType.FinancialInstitution, DidDhtRegisteredDidType.WebApp]
        }
      });

      expect(did.metadata).to.have.property('types');
      expect(did.metadata.types).to.have.length(2);
      expect(did.metadata.types).to.include(DidDhtRegisteredDidType.FinancialInstitution);
      expect(did.metadata.types).to.include(DidDhtRegisteredDidType.WebApp);
    });

    it('publishes DIDs, by default', async () => {
      const did = await DidDht.create();

      expect(did.metadata).to.have.property('published', true);
      expect(fetchStub.calledOnce).to.be.true;
    });

    it('allows DID publishing to optionally be disabled', async () => {
      const did = await DidDht.create({ options: { publish: false } });

      expect(did.metadata).to.have.property('published', false);
      expect(fetchStub.called).to.be.false;
    });

    it('returns a version ID in DID metadata when published', async () => {
      const did = await DidDht.create();
      expect(did.metadata).to.have.property('versionId');
      expect(did.metadata.versionId).to.be.a.string;
    });

    it('does not return a version ID in DID metadata when not published', async () => {
      const did = await DidDht.create({ options: { publish: false } });
      expect(did.metadata).to.not.have.property('versionId');
    });

    it('returns a DID with a getSigner function that can sign and verify data', async () => {
      const did = await DidDht.create();

      const signer = await did.getSigner();
      const data = new Uint8Array([1, 2, 3]);
      const signature = await signer.sign({ data });
      const isValid = await signer.verify({ data, signature });

      expect(signature).to.have.length(64);
      expect(isValid).to.be.true;
    });

    it('throws an error if duplicate verification method IDs are given', async () => {
      try {
        await DidDht.create({
          options: {
            verificationMethods: [
              {
                algorithm : 'Ed25519',
                id        : '0',
                purposes  : ['authentication', 'assertionMethod']
              },
              {
                algorithm : 'secp256k1',
                id        : '0',
                purposes  : ['keyAgreement']
              }
            ]
          }
        });

        expect.fail('Expected an error to be thrown.');
      } catch (error: any) {
        expect(error.message).to.include('verification method IDs are not unique');
      }
    });

    it('throws an error if publishing fails', async () => {
      // Simulate a network error when attempting to publish the DID.
      fetchStub.rejects(new Error('Network error'));

      try {
        await DidDht.create();

        expect.fail('Expected an error to be thrown.');
      } catch (error: any) {
        expect(error.code).to.equal(DidErrorCode.InternalError);
        expect(error.message).to.include('Failed to put Pkarr record');
      }
    });

    it('throws an error if a verification method algorithm is not supported', async () => {
      try {
        await DidDht.create({
          options: {
            verificationMethods: [
              {
                algorithm : 'Ed25519',
                purposes  : ['authentication', 'assertionMethod']
              },
              {
                // @ts-expect-error - Testing invalid algorithm.
                algorithm : 'Ed448',
                id        : 'dwn-sig',
                purposes  : ['authentication', 'assertionMethod']
              }
            ]
          }
        });

        expect.fail('Expected an error to be thrown.');
      } catch (error: any) {
        expect(error.message).to.include('algorithms are not supported');
      }
    });

    it('throws an error if services are missing required properties', async () => {
      try {
        // @ts-expect-error - Testing service with missing 'id' property.
        await DidDht.create({ options: { services: [{ type: 'b', serviceEndpoint: 'c' }] } });
        expect.fail('Expected an error to be thrown.');
      } catch (error: any) {
        expect(error.message).to.include('services are missing required properties');
      }

      try {
        // @ts-expect-error - Testing service with missing 'type' property.
        await DidDht.create({ options: { services: [{ id: 'a', serviceEndpoint: 'c' }] } });
        expect.fail('Expected an error to be thrown.');
      } catch (error: any) {
        expect(error.message).to.include('services are missing required properties');
      }

      try {
        // @ts-expect-error - Testing service with missing 'serviceEndpoint' property.
        await DidDht.create({ options: { services: [{ id: 'a', type: 'b' }] } });
        expect.fail('Expected an error to be thrown.');
      } catch (error: any) {
        expect(error.message).to.include('services are missing required properties');
      }
    });

    it('throws an error if the resulting DID document would exceed the 1000 byte maximum', async () => {
      try {
        // Attempt to create a DID with DID Document that exceeds the maximum size.
        await DidDht.create({
          options: {
            verificationMethods: [
              { algorithm: 'Ed25519' },
              { algorithm: 'Ed25519' },
              { algorithm: 'Ed25519' },
              { algorithm: 'Ed25519' },
              { algorithm: 'Ed25519' },
              { algorithm: 'Ed25519' },
              { algorithm: 'Ed25519' },
              { algorithm: 'Ed25519' },
              { algorithm: 'Ed25519' },
              { algorithm: 'Ed25519' }
            ]
          }
        });

        expect.fail('Expected an error to be thrown.');
      } catch (error: any) {
        expect(error.code).to.equal(DidErrorCode.InvalidDidDocumentLength);
      }
    });
  });

  describe('getSigningMethod()', () => {
    it('returns an error if the DID method is not supported', async () => {
      try {
        await DidDht.getSigningMethod({ didDocument: { id: 'did:method:123' } });
        expect.fail('Expected an error to be thrown.');
      } catch (error: any) {
        expect(error.code).to.equal(DidErrorCode.MethodNotSupported);
        expect(error.message).to.include('Method not supported');
      }
    });

    it('throws an error if the DID Document does not any verification methods', async () => {
      try {
        await DidDht.getSigningMethod({
          didDocument: {
            id                 : 'did:dht:123',
            verificationMethod : []
          }
        });
        expect.fail('Error should have been thrown');
      } catch (error: any) {
        expect(error.message).to.include('method intended for signing could not be determined');
      }
    });
  });

  describe('import()', () => {
    let portableDid: PortableDid;

    beforeEach(() => {
      // Define a DID to use for the test.
      portableDid =  {
        uri      : 'did:dht:urex8kbn3ewbdrjq36obf3rpg8joomzpu1gb4cfkhj3ey4y9fqgo',
        document : {
          id                 : 'did:dht:urex8kbn3ewbdrjq36obf3rpg8joomzpu1gb4cfkhj3ey4y9fqgo',
          verificationMethod : [
            {
              id           : 'did:dht:urex8kbn3ewbdrjq36obf3rpg8joomzpu1gb4cfkhj3ey4y9fqgo#0',
              type         : 'JsonWebKey',
              controller   : 'did:dht:urex8kbn3ewbdrjq36obf3rpg8joomzpu1gb4cfkhj3ey4y9fqgo',
              publicKeyJwk : {
                crv : 'Ed25519',
                kty : 'OKP',
                x   : 'mRDzqCLKKBGRLs-gEuSNMdMILu2cjB0wquJygGgfK40',
                kid : 'FuIkkMgnsq-XRX8gWp3HJpqwoIbyNNsx4Uk-tdDSqbE',
                alg : 'EdDSA',
              },
            },
          ],
          authentication: [
            'did:dht:urex8kbn3ewbdrjq36obf3rpg8joomzpu1gb4cfkhj3ey4y9fqgo#0',
          ],
          assertionMethod: [
            'did:dht:urex8kbn3ewbdrjq36obf3rpg8joomzpu1gb4cfkhj3ey4y9fqgo#0',
          ],
          capabilityDelegation: [
            'did:dht:urex8kbn3ewbdrjq36obf3rpg8joomzpu1gb4cfkhj3ey4y9fqgo#0',
          ],
          capabilityInvocation: [
            'did:dht:urex8kbn3ewbdrjq36obf3rpg8joomzpu1gb4cfkhj3ey4y9fqgo#0',
          ],
        },
        metadata    : {},
        privateKeys : [
          {
            crv : 'Ed25519',
            d   : '3OQkejC7rNiGQSPAugN8CFrIjHGemZh5hbtgD8GXUVw',
            kty : 'OKP',
            x   : 'mRDzqCLKKBGRLs-gEuSNMdMILu2cjB0wquJygGgfK40',
            kid : 'FuIkkMgnsq-XRX8gWp3HJpqwoIbyNNsx4Uk-tdDSqbE',
            alg : 'EdDSA'
          }
        ]
      };
    });

    it('returns a previously created DID from the URI and imported key material', async () => {
      const did = await DidDht.import({ portableDid });

      expect(did).to.have.property('document');
      expect(did).to.have.property('getSigner');
      expect(did).to.have.property('keyManager');
      expect(did).to.have.property('metadata');
      expect(did).to.have.property('uri', portableDid.uri);
    });

    it('returns a previously created DID from the URI and imported key material, with types', async () => {
      portableDid = {
        uri      : 'did:dht:ksbkpsjytbm7kh6hnt3xi91t6to98zndtrrxzsqz9y87m5qztyqo',
        document : {
          id                 : 'did:dht:ksbkpsjytbm7kh6hnt3xi91t6to98zndtrrxzsqz9y87m5qztyqo',
          verificationMethod : [
            {
              id           : 'did:dht:ksbkpsjytbm7kh6hnt3xi91t6to98zndtrrxzsqz9y87m5qztyqo#0',
              type         : 'JsonWebKey',
              controller   : 'did:dht:ksbkpsjytbm7kh6hnt3xi91t6to98zndtrrxzsqz9y87m5qztyqo',
              publicKeyJwk : {
                crv : 'Ed25519',
                kty : 'OKP',
                x   : 'VYKm2SCIV9Vz3BRy-v5R9GHz3EOJCPvZ1_gP1e3XiB0',
                kid : 'cyvOypa6k-4ffsRWcza37s5XVOh1kO9ICUeo1ZxHVM8',
                alg : 'EdDSA'
              },
            },
          ],
          authentication: [
            'did:dht:ksbkpsjytbm7kh6hnt3xi91t6to98zndtrrxzsqz9y87m5qztyqo#0'
          ],
          assertionMethod: [
            'did:dht:ksbkpsjytbm7kh6hnt3xi91t6to98zndtrrxzsqz9y87m5qztyqo#0'
          ],
          capabilityDelegation: [
            'did:dht:ksbkpsjytbm7kh6hnt3xi91t6to98zndtrrxzsqz9y87m5qztyqo#0'
          ],
          capabilityInvocation: [
            'did:dht:ksbkpsjytbm7kh6hnt3xi91t6to98zndtrrxzsqz9y87m5qztyqo#0'
          ],
        },
        metadata: {
          types: [6, 7]
        },
        privateKeys: [
          {
            crv : 'Ed25519',
            d   : 'hdSIwbQwVD-fNOVEgt-k3mMl44Ip1iPi58Ex6VDGxqY',
            kty : 'OKP',
            x   : 'VYKm2SCIV9Vz3BRy-v5R9GHz3EOJCPvZ1_gP1e3XiB0',
            kid : 'cyvOypa6k-4ffsRWcza37s5XVOh1kO9ICUeo1ZxHVM8',
            alg : 'EdDSA',
          }
        ]
      };

      const did = await DidDht.import({ portableDid });

      expect(did.metadata).to.deep.equal({ types: [6, 7] });
    });

    it('can import exported PortableDid', async () => {
      // Create a DID to use for the test.
      const did = await DidDht.create();

      // Export the BearerDid to a portable format.
      const portableDid = await did.export();

      // Create a DID object from the portable format.
      const didFromPortable = await DidDht.import({ portableDid });

      expect(didFromPortable.document).to.deep.equal(did.document);
      expect(didFromPortable.metadata).to.deep.equal(did.metadata);
    });

    it('throws an error if the DID method is not supported', async () => {
      // Change the method to something other than 'dht'.
      portableDid.uri = 'did:unknown:abc123';

      try {
        await DidDht.import({ portableDid });
        expect.fail('Expected an error to be thrown.');
      } catch (error: any) {
        expect(error.code).to.equal(DidErrorCode.MethodNotSupported);
        expect(error.message).to.include('Method not supported');
      }
    });

    it('throws an error if an Identity Key is not included in the given verification methods', async () => {
      // Change the ID of the verification method to something other than 0.
      portableDid.document.verificationMethod![0].id = 'did:dht:urex8kbn3ewbdrjq36obf3rpg8joomzpu1gb4cfkhj3ey4y9fqgo#1';

      try {
        await DidDht.import({ portableDid });
        expect.fail('Expected an error to be thrown.');
      } catch (error: any) {
        expect(error.message).to.include('must contain an Identity Key');
      }
    });
  });

  describe('resolve()', () => {
    it('resolves a published DID with a single verification method', async () => {
      // Mock the response from the Pkarr relay rather than calling over the network.
      fetchStub.resolves(fetchOkResponse(
        Convert.hex('5f011403ca8a3dbf0935a4f598b47c965b66bc67c86c7b665fbbfa6a31013075f512bbf68ca5' +
                    'c1b6f6ddde45b6645366a7234e204ae6f7c2d0bf4b9b99efae050000000065b0123100008400' +
                    '0000000200000000035f6b30045f64696434706a6969773769626e3674396b316d6b6b6e6b6f' +
                    '776a6b6574613863686b7367777a6b7435756b3837393865707578313338366f000010000100' +
                    '001c2000373669643d303b743d303b6b3d616d7461647145586f5f564a616c4356436956496a' +
                    '67374f4b73616c3152334e522d5f4f68733379796630045f64696434706a6969773769626e36' +
                    '74396b316d6b6b6e6b6f776a6b6574613863686b7367777a6b7435756b383739386570757831' +
                    '3338366f000010000100001c20002726763d303b766d3d6b303b617574683d6b303b61736d3d' +
                    '6b303b64656c3d6b303b696e763d6b30').toArrayBuffer()
      ));

      const did = 'did:dht:pjiiw7ibn6t9k1mkknkowjketa8chksgwzkt5uk8798epux1386o';
      const didResolutionResult = await DidDht.resolve(did);

      expect(didResolutionResult).to.have.property('didDocument');
      expect(didResolutionResult).to.have.property('didDocumentMetadata');
      expect(didResolutionResult).to.have.property('didResolutionMetadata');

      expect(didResolutionResult.didDocument).to.have.property('id', did);
      expect(didResolutionResult.didDocument?.verificationMethod).to.have.length(1);
    });

    it('resolves a published DID with services', async () => {
      // Mock the response from the Pkarr relay rather than calling over the network.
      fetchStub.resolves(fetchOkResponse(
        Convert.hex('19c356a57605e7be8d101e211137dec2bbb875f076a60866529eff68372380c63e435c852bf3' +
                    'dbc6fa4bbda014c561af361cace90c91350477c010769a9910060000000065b035ce00008400' +
                    '0000000300000000035f6b30045f646964343177696161616f61677a63656767736e77667a6d' +
                    '78356377656f67356d736734753533366d627938737179336d6b703377796b6f000010000100' +
                    '001c2000373669643d303b743d303b6b3d6c53754d5968673132494d6177714675742d325552' +
                    '413231324e7165382d574542374f426c616d356f4255035f7330045f64696434317769616161' +
                    '6f61677a63656767736e77667a6d78356377656f67356d736734753533366d62793873717933' +
                    '6d6b703377796b6f000010000100001c2000393869643d64776e3b743d446563656e7472616c' +
                    '697a65645765624e6f64653b73653d68747470733a2f2f6578616d706c652e636f6d2f64776e' +
                    '045f646964343177696161616f61677a63656767736e77667a6d78356377656f67356d736734' +
                    '753533366d627938737179336d6b703377796b6f000010000100001c20002e2d763d303b766d' +
                    '3d6b303b617574683d6b303b61736d3d6b303b64656c3d6b303b696e763d6b303b7376633d73' +
                    '30').toArrayBuffer()
      ));

      const did = 'did:dht:1wiaaaoagzceggsnwfzmx5cweog5msg4u536mby8sqy3mkp3wyko';
      const didResolutionResult = await DidDht.resolve(did);

      expect(didResolutionResult.didDocument?.service).to.have.length(1);
      expect(didResolutionResult.didDocument?.service?.[0]).to.have.property('id', `${did}#dwn`);
    });

    it('resolves a published DID with a DID Controller identifier', async () => {
      fetchStub.resolves(fetchOkResponse(
        Convert.hex('980110156ea686d159d62952c43a151e9fc8f69d9edf0ed38ae78505a3a340f4508de2adad29' +
                    '342e4acf9f3149b976234c6157272b28937e9b217a03e5a66e0f0000000065b0f2db00008400' +
                    '0000000300000000045f636e740364696434663464366267336331676a7368716f31656b3364' +
                    '3935347a336d79316f65686f6e31746b6a6863366a3466356d3666646839346f000010000100' +
                    '001c200011106469643a6578616d706c653a31323334035f6b30045f64696434663464366267' +
                    '336331676a7368716f31656b33643935347a336d79316f65686f6e31746b6a6863366a346635' +
                    '6d3666646839346f000010000100001c2000373669643d303b743d303b6b3d4c6f66676d7979' +
                    '526b323436456b4b79502d39587973456f493541556f7154786e6b364c7466696a355f55045f' +
                    '64696434663464366267336331676a7368716f31656b33643935347a336d79316f65686f6e31' +
                    '746b6a6863366a3466356d3666646839346f000010000100001c20002726763d303b766d3d6b' +
                    '303b617574683d6b303b61736d3d6b303b64656c3d6b303b696e763d6b30').toArrayBuffer()
      ));

      const did = 'did:dht:f4d6bg3c1gjshqo1ek3d954z3my1oehon1tkjhc6j4f5m6fdh94o';
      const didResolutionResult = await DidDht.resolve(did);

      expect(didResolutionResult.didDocument).to.have.property('controller');
    });

    it('resolves a published DID with an Also Known As identifier', async () => {
      fetchStub.resolves(fetchOkResponse(
        Convert.hex('802d44499e456cdee25fef5ffe6f6fbc56201be836d8d44bcb1332a6414529a5503e514230e0' +
                    'd0ec63a33d12a79aa06c3b8212160f514e40c9ac1b0f479128040000000065b0f37c00008400' +
                    '0000000300000000045f616b6103646964346b6e66356e37713568666e657a356b636d6d3439' +
                    '67346b6e716a356d727261393737337266756e73776f3578747269656f716d6f000010000100' +
                    '001c200011106469643a6578616d706c653a31323334035f6b30045f646964346b6e66356e37' +
                    '713568666e657a356b636d6d343967346b6e716a356d727261393737337266756e73776f3578' +
                    '747269656f716d6f000010000100001c2000373669643d303b743d303b6b3d55497578646476' +
                    '68524976745446723138326c43636e617945785f76636b4c4d567151322d4a4b6f673563045f' +
                    '646964346b6e66356e37713568666e657a356b636d6d343967346b6e716a356d727261393737' +
                    '337266756e73776f3578747269656f716d6f000010000100001c20002726763d303b766d3d6b' +
                    '303b617574683d6b303b61736d3d6b303b64656c3d6b303b696e763d6b30').toArrayBuffer()
      ));

      const did = 'did:dht:knf5n7q5hfnez5kcmm49g4knqj5mrra9773rfunswo5xtrieoqmo';
      const didResolutionResult = await DidDht.resolve(did);

      expect(didResolutionResult.didDocument).to.have.property('alsoKnownAs');
    });

    it('resolves a published DID with types', async () => {
      // Mock the response from the Pkarr relay rather than calling over the network.
      fetchStub.resolves(fetchOkResponse(
        Convert.hex('ea33e704f3a48a3392f54b28744cdfb4e24780699f92ba7df62fd486d2a2cda3f263e1c6bcbd' +
                    '75d438be7316e5d6e94b13e98151f599cfecefad0b37432bd90a0000000065b0ed1600008400' +
                    '0000000300000000035f6b30045f6469643439746a6f6f773435656631686b736f6f3936626d' +
                    '7a6b777779336d686d653935643766736933657a6a796a67686d70373571796f000010000100' +
                    '001c2000373669643d303b743d303b6b3d5f464d49553174425a63566145502d437536715542' +
                    '6c66466f5f73665332726c4630675362693239323445045f747970045f6469643439746a6f6f' +
                    '773435656631686b736f6f3936626d7a6b777779336d686d653935643766736933657a6a796a' +
                    '67686d70373571796f000010000100001c2000070669643d372c36045f6469643439746a6f6f' +
                    '773435656631686b736f6f3936626d7a6b777779336d686d653935643766736933657a6a796a' +
                    '67686d70373571796f000010000100001c20002726763d303b766d3d6b303b617574683d6b30' +
                    '3b61736d3d6b303b64656c3d6b303b696e763d6b30').toArrayBuffer()
      ));

      const did = 'did:dht:9tjoow45ef1hksoo96bmzkwwy3mhme95d7fsi3ezjyjghmp75qyo';
      const didResolutionResult = await DidDht.resolve(did);

      expect(didResolutionResult.didDocumentMetadata).to.have.property('types');
      expect(didResolutionResult.didDocumentMetadata.types).to.have.length(2);
      expect(didResolutionResult.didDocumentMetadata.types).to.include(DidDhtRegisteredDidType.FinancialInstitution);
      expect(didResolutionResult.didDocumentMetadata.types).to.include(DidDhtRegisteredDidType.WebApp);
    });

    it('returns a version ID in DID document metadata', async () => {
      // Mock the response from the Pkarr relay rather than calling over the network.
      fetchStub.resolves(fetchOkResponse(
        Convert.hex('ea33e704f3a48a3392f54b28744cdfb4e24780699f92ba7df62fd486d2a2cda3f263e1c6bcbd' +
                    '75d438be7316e5d6e94b13e98151f599cfecefad0b37432bd90a0000000065b0ed1600008400' +
                    '0000000300000000035f6b30045f6469643439746a6f6f773435656631686b736f6f3936626d' +
                    '7a6b777779336d686d653935643766736933657a6a796a67686d70373571796f000010000100' +
                    '001c2000373669643d303b743d303b6b3d5f464d49553174425a63566145502d437536715542' +
                    '6c66466f5f73665332726c4630675362693239323445045f747970045f6469643439746a6f6f' +
                    '773435656631686b736f6f3936626d7a6b777779336d686d653935643766736933657a6a796a' +
                    '67686d70373571796f000010000100001c2000070669643d372c36045f6469643439746a6f6f' +
                    '773435656631686b736f6f3936626d7a6b777779336d686d653935643766736933657a6a796a' +
                    '67686d70373571796f000010000100001c20002726763d303b766d3d6b303b617574683d6b30' +
                    '3b61736d3d6b303b64656c3d6b303b696e763d6b30').toArrayBuffer()
      ));

      const did = 'did:dht:9tjoow45ef1hksoo96bmzkwwy3mhme95d7fsi3ezjyjghmp75qyo';
      const didResolutionResult = await DidDht.resolve(did);

      expect(didResolutionResult.didDocumentMetadata).to.have.property('versionId');
      expect(didResolutionResult.didDocumentMetadata.versionId).to.be.a.string;
    });

    it('returns a notFound error if the DID is not published', async () => {
      // Mock the response from the Pkarr relay rather than calling over the network.
      fetchStub.resolves(fetchNotFoundResponse());

      const did = 'did:dht:5634graogy41ow91cc78up6i45a9mcscccruwer9o4ah5wcc1xmy';
      const didResolutionResult = await DidDht.resolve(did);

      expect(didResolutionResult.didResolutionMetadata).to.have.property('error', 'notFound');
    });

    it('returns a invalidDidDocumentLength error if the Pkarr relay returns smaller than the 72 byte minimum', async () => {
      // Mock the response from the Pkarr relay rather than calling over the network.
      fetchStub.resolves(fetchOkResponse(
        new Uint8Array(71).buffer
      ));

      const did = 'did:dht:pjiiw7ibn6t9k1mkknkowjketa8chksgwzkt5uk8798epux1386o';
      const didResolutionResult = await DidDht.resolve(did);

      expect(didResolutionResult.didResolutionMetadata).to.have.property('error', 'invalidDidDocumentLength');
    });

    it('returns a invalidDidDocumentLength error if the Pkarr relay returns larger than the 1072 byte maximum', async () => {
      // Mock the response from the Pkarr relay rather than calling over the network.
      fetchStub.resolves(fetchOkResponse(
        new Uint8Array(1073).buffer
      ));

      const did = 'did:dht:pjiiw7ibn6t9k1mkknkowjketa8chksgwzkt5uk8798epux1386o';
      const didResolutionResult = await DidDht.resolve(did);

      expect(didResolutionResult.didResolutionMetadata).to.have.property('error', 'invalidDidDocumentLength');
    });
  });
});

describe('DidDhtDocument', () => {
  describe('fromDnsPacket()', async () => {
    it('handles custom string properties for services', async () => {
      const didUri = 'did:dht:hpmp9uur565nkimpwdzom7ehbuabnsba658xwwynyk7awcd15bko';

      const didResolutionResult = await DidDhtDocument.fromDnsPacket({
        didUri,
        dnsPacket: {
          id        : 0,
          type      : 'response',
          flags     : 1024,
          flag_qr   : true,
          opcode    : 'QUERY',
          flag_aa   : true,
          flag_tc   : false,
          flag_rd   : false,
          flag_ra   : false,
          flag_z    : false,
          flag_ad   : false,
          flag_cd   : false,
          rcode     : 'NOERROR',
          questions : [
          ],
          answers: [
            {
              name  : '_k0._did.hpmp9uur565nkimpwdzom7ehbuabnsba658xwwynyk7awcd15bko',
              type  : 'TXT',
              ttl   : 7200,
              class : 'IN',
              data  : [
                new Uint8Array([105, 100, 61, 48, 59, 116, 61, 48, 59, 107, 61, 52, 49, 98, 102, 122, 109, 84, 102, 116, 105, 86, 86, 98, 97, 68, 118, 66, 102, 85, 99, 68, 80, 65, 82, 87, 68, 106, 50, 122, 118, 112, 81, 65, 103, 75, 55, 105, 106, 66, 121, 50, 70, 85]),
              ],
            },
            {
              name  : '_k1._did.hpmp9uur565nkimpwdzom7ehbuabnsba658xwwynyk7awcd15bko',
              type  : 'TXT',
              ttl   : 7200,
              class : 'IN',
              data  : [
                new Uint8Array([105, 100, 61, 115, 105, 103, 59, 116, 61, 48, 59, 107, 61, 73, 120, 57, 114, 84, 52, 52, 81, 75, 110, 73, 106, 78, 101, 66, 53, 49, 45, 79, 82, 108, 119, 111, 67, 98, 76, 75, 114, 45, 104, 115, 79, 89, 103, 108, 52, 103, 78, 57, 84, 122, 73, 85]),
              ],
            },
            {
              name  : '_k2._did.hpmp9uur565nkimpwdzom7ehbuabnsba658xwwynyk7awcd15bko',
              type  : 'TXT',
              ttl   : 7200,
              class : 'IN',
              data  : [
                new Uint8Array([105, 100, 61, 101, 110, 99, 59, 116, 61, 49, 59, 107, 61, 66, 71, 65, 105, 105, 83, 48, 118, 78, 110, 111, 101, 57, 76, 57, 108, 99, 103, 101, 116, 54, 122, 97, 108, 68, 68, 106, 56, 90, 120, 66, 76, 119, 90, 86, 73, 97, 56, 72, 119, 122, 106, 117, 112, 107, 65, 55, 54, 108, 78, 74, 52, 105, 49, 57, 48, 117, 74, 86, 101, 108, 81, 106, 90, 57, 116, 120, 89, 98, 85, 85, 56, 112, 121, 107, 51, 97, 120, 103, 72, 120, 121, 68, 82, 86, 72, 56]),
              ],
            },
            {
              name  : '_s0._did.hpmp9uur565nkimpwdzom7ehbuabnsba658xwwynyk7awcd15bko',
              type  : 'TXT',
              ttl   : 7200,
              class : 'IN',
              data  : [
                new Uint8Array([105, 100, 61, 100, 119, 110, 59, 116, 61, 68, 101, 99, 101, 110, 116, 114, 97, 108, 105, 122, 101, 100, 87, 101, 98, 78, 111, 100, 101, 59, 115, 101, 61, 104, 116, 116, 112, 115, 58, 47, 47, 101, 120, 97, 109, 112, 108, 101, 46, 99, 111, 109, 47, 100, 119, 110, 50, 59, 101, 110, 99, 61, 35, 101, 110, 99, 59, 115, 105, 103, 61, 35, 115, 105, 103]),
              ],
            },
            {
              name  : '_did.hpmp9uur565nkimpwdzom7ehbuabnsba658xwwynyk7awcd15bko',
              type  : 'TXT',
              ttl   : 7200,
              class : 'IN',
              data  : [
                new Uint8Array([118, 61, 48, 59, 118, 109, 61, 107, 48, 44, 107, 49, 44, 107, 50, 59, 97, 117, 116, 104, 61, 107, 48, 44, 107, 49, 59, 97, 115, 109, 61, 107, 48, 44, 107, 49, 59, 97, 103, 109, 61, 107, 50, 59, 100, 101, 108, 61, 107, 48, 59, 105, 110, 118, 61, 107, 48, 59, 115, 118, 99, 61, 115, 48]),
              ],
            },
          ],
          authorities: [
          ],
          additionals: [
          ],
        }
      });

      expect(didResolutionResult).to.have.property('didDocument');
      expect(didResolutionResult).to.have.property('didDocumentMetadata');
      expect(didResolutionResult).to.have.property('didResolutionMetadata');

      expect(didResolutionResult.didDocument).to.have.property('id', didUri);
      expect(didResolutionResult.didDocument!.service![0].sig).to.equal('#sig');
      expect(didResolutionResult.didDocument!.service![0].enc).to.equal('#enc');
    });

    it('handles custom array for services', async () => {
      const didUri = 'did:dht:1ati6y645tprnm9nkqgguj718bmtqw5mbjq87ttbrntfokekzeso';

      const didResolutionResult = await DidDhtDocument.fromDnsPacket({
        didUri,
        dnsPacket: {
          id        : 0,
          type      : 'response',
          flags     : 1024,
          flag_qr   : true,
          opcode    : 'QUERY',
          flag_aa   : true,
          flag_tc   : false,
          flag_rd   : false,
          flag_ra   : false,
          flag_z    : false,
          flag_ad   : false,
          flag_cd   : false,
          rcode     : 'NOERROR',
          questions : [
          ],
          answers: [
            {
              name  : '_k0._did.1ati6y645tprnm9nkqgguj718bmtqw5mbjq87ttbrntfokekzeso',
              type  : 'TXT',
              ttl   : 7200,
              class : 'IN',
              data  : [
                new Uint8Array([105, 100, 61, 48, 59, 116, 61, 48, 59, 107, 61, 108, 105, 78, 102, 65, 57, 114, 99, 87, 107, 69, 118, 52, 108, 79, 77, 97, 97, 101, 121, 79, 70, 99, 88, 85, 50, 115, 75, 88, 72, 55, 71, 73, 83, 67, 105, 87, 67, 107, 75, 117, 105, 48]),
              ],
            },
            {
              name  : '_k1._did.1ati6y645tprnm9nkqgguj718bmtqw5mbjq87ttbrntfokekzeso',
              type  : 'TXT',
              ttl   : 7200,
              class : 'IN',
              data  : [
                new Uint8Array([105, 100, 61, 97, 117, 116, 104, 59, 116, 61, 48, 59, 107, 61, 97, 103, 66, 54, 55, 109, 113, 70, 88, 76, 45, 102, 79, 115, 95, 119, 122, 100, 74, 65, 85, 104, 86, 83, 53, 120, 90, 112, 70, 56, 50, 55, 55, 72, 88, 103, 86, 110, 121, 78, 103, 95, 99]),
              ],
            },
            {
              name  : '_k2._did.1ati6y645tprnm9nkqgguj718bmtqw5mbjq87ttbrntfokekzeso',
              type  : 'TXT',
              ttl   : 7200,
              class : 'IN',
              data  : [
                new Uint8Array([105, 100, 61, 97, 115, 115, 101, 114, 116, 59, 116, 61, 48, 59, 107, 61, 54, 121, 109, 110, 97, 118, 116, 77, 114, 98, 85, 71, 84, 65, 86, 45, 108, 86, 87, 108, 73, 115, 116, 73, 66, 121, 110, 86, 75, 50, 103, 114, 73, 95, 113, 68, 104, 109, 72, 100, 83, 113, 115]),
              ],
            },
            {
              name  : '_s0._did.1ati6y645tprnm9nkqgguj718bmtqw5mbjq87ttbrntfokekzeso',
              type  : 'TXT',
              ttl   : 7200,
              class : 'IN',
              data  : [
                new Uint8Array([105, 100, 61, 100, 119, 110, 59, 116, 61, 68, 101, 99, 101, 110, 116, 114, 97, 108, 105, 122, 101, 100, 87, 101, 98, 78, 111, 100, 101, 59, 115, 101, 61, 104, 116, 116, 112, 115, 58, 47, 47, 101, 120, 97, 109, 112, 108, 101, 46, 99, 111, 109, 47, 100, 119, 110, 59, 115, 105, 103, 61, 35, 97, 117, 116, 104, 44, 35, 97, 115, 115, 101, 114, 116]),
              ],
            },
            {
              name  : '_did.1ati6y645tprnm9nkqgguj718bmtqw5mbjq87ttbrntfokekzeso',
              type  : 'TXT',
              ttl   : 7200,
              class : 'IN',
              data  : [
                new Uint8Array([118, 61, 48, 59, 118, 109, 61, 107, 48, 44, 107, 49, 44, 107, 50, 59, 97, 117, 116, 104, 61, 107, 48, 44, 107, 49, 59, 97, 115, 109, 61, 107, 48, 44, 107, 50, 59, 100, 101, 108, 61, 107, 48, 59, 105, 110, 118, 61, 107, 48, 59, 115, 118, 99, 61, 115, 48]),
              ],
            },
          ],
          authorities: [
          ],
          additionals: [
          ],
        }
      });

      expect(didResolutionResult).to.have.property('didDocument');
      expect(didResolutionResult).to.have.property('didDocumentMetadata');
      expect(didResolutionResult).to.have.property('didResolutionMetadata');

      expect(didResolutionResult.didDocument).to.have.property('id', didUri);
      expect(didResolutionResult.didDocument!.service![0].sig).to.have.length(2);
      expect(didResolutionResult.didDocument!.service![0].sig).to.deep.equal(['#auth', '#assert']);
    });
  });

  describe('toDnsPacket()', () => {
    it('handles custom string properties for services', async () => {
      const dnsPacket = await DidDhtDocument.toDnsPacket({
        didDocument: {
          id                 : 'did:dht:5cahcfh3zh8bqd5cn3y6inoea1b3d6kh85rjksne9e5dcyrc1ery',
          verificationMethod : [
            {
              id           : 'did:dht:5cahcfh3zh8bqd5cn3y6inoea1b3d6kh85rjksne9e5dcyrc1ery#0',
              type         : 'JsonWebKey',
              controller   : 'did:dht:5cahcfh3zh8bqd5cn3y6inoea1b3d6kh85rjksne9e5dcyrc1ery',
              publicKeyJwk : {
                crv : 'Ed25519',
                kty : 'OKP',
                x   : '2zHGF5m_DhcPbBZB6ooIxIOR-Vw-yJVYSPo2NgCMkgg',
                kid : 'KDT9PKj4_z7gPk2s279Y-OGlMtt_L93oJzIaiVrrySU',
                alg : 'EdDSA',
              },
            },
            {
              id           : 'did:dht:5cahcfh3zh8bqd5cn3y6inoea1b3d6kh85rjksne9e5dcyrc1ery#sig',
              type         : 'JsonWebKey',
              controller   : 'did:dht:5cahcfh3zh8bqd5cn3y6inoea1b3d6kh85rjksne9e5dcyrc1ery',
              publicKeyJwk : {
                crv : 'Ed25519',
                kty : 'OKP',
                x   : 'FrrBhqvAWxE4lstj-IWgN8_5-O4L1KuZjdNjn5bX_dw',
                kid : 'dRnxo2XQ7QT1is5WmpEefwEz3z4_4JdpGea6KWUn3ww',
                alg : 'EdDSA',
              },
            },
            {
              id           : 'did:dht:5cahcfh3zh8bqd5cn3y6inoea1b3d6kh85rjksne9e5dcyrc1ery#enc',
              type         : 'JsonWebKey',
              controller   : 'did:dht:5cahcfh3zh8bqd5cn3y6inoea1b3d6kh85rjksne9e5dcyrc1ery',
              publicKeyJwk : {
                kty : 'EC',
                crv : 'secp256k1',
                x   : 'e1_pCWZwI9cxdrotVKIT8t75itk22XkpalDPx7pVpYQ',
                y   : '5cAlBmnzzuwRNuFtLhyFNdy9v1rVEqEgrFEiiwKMx5I',
                kid : 'jGYs9XgQMDH_PCDFWocTN0F06mTUOA1J1McVvluq4lM',
                alg : 'ES256K',
              },
            },
          ],
          authentication: [
            'did:dht:5cahcfh3zh8bqd5cn3y6inoea1b3d6kh85rjksne9e5dcyrc1ery#0',
            'did:dht:5cahcfh3zh8bqd5cn3y6inoea1b3d6kh85rjksne9e5dcyrc1ery#sig',
          ],
          assertionMethod: [
            'did:dht:5cahcfh3zh8bqd5cn3y6inoea1b3d6kh85rjksne9e5dcyrc1ery#0',
            'did:dht:5cahcfh3zh8bqd5cn3y6inoea1b3d6kh85rjksne9e5dcyrc1ery#sig',
          ],
          capabilityDelegation: [
            'did:dht:5cahcfh3zh8bqd5cn3y6inoea1b3d6kh85rjksne9e5dcyrc1ery#0',
          ],
          capabilityInvocation: [
            'did:dht:5cahcfh3zh8bqd5cn3y6inoea1b3d6kh85rjksne9e5dcyrc1ery#0',
          ],
          keyAgreement: [
            'did:dht:5cahcfh3zh8bqd5cn3y6inoea1b3d6kh85rjksne9e5dcyrc1ery#enc',
          ],
          service: [
            {
              id              : 'did:dht:5cahcfh3zh8bqd5cn3y6inoea1b3d6kh85rjksne9e5dcyrc1ery#dwn',
              type            : 'DecentralizedWebNode',
              serviceEndpoint : 'https://example.com/dwn',
              enc             : '#enc',
              sig             : '#sig',
            },
          ],
        },
        didMetadata: {
          published: false,
        }
      });

      for (const record of dnsPacket.answers ?? []) {
        if (record.name.startsWith('_s')) {
          expect(record.data).to.include('id=dwn');
          expect(record.data).to.include('t=DecentralizedWebNode');
          expect(record.data).to.include('se=https://example.com/dwn');
          expect(record.data).to.include('enc=#enc');
          expect(record.data).to.include('sig=#sig');
        }
      }
    });

    it('handles custom array for services', async () => {
      const dnsPacket = await DidDhtDocument.toDnsPacket({
        didDocument: {
          id                 : 'did:dht:5cahcfh3zh8bqd5cn3y6inoea1b3d6kh85rjksne9e5dcyrc1ery',
          verificationMethod : [
            {
              id           : 'did:dht:5cahcfh3zh8bqd5cn3y6inoea1b3d6kh85rjksne9e5dcyrc1ery#0',
              type         : 'JsonWebKey',
              controller   : 'did:dht:5cahcfh3zh8bqd5cn3y6inoea1b3d6kh85rjksne9e5dcyrc1ery',
              publicKeyJwk : {
                crv : 'Ed25519',
                kty : 'OKP',
                x   : '2zHGF5m_DhcPbBZB6ooIxIOR-Vw-yJVYSPo2NgCMkgg',
                kid : 'KDT9PKj4_z7gPk2s279Y-OGlMtt_L93oJzIaiVrrySU',
                alg : 'EdDSA',
              },
            },
            {
              id           : 'did:dht:5cahcfh3zh8bqd5cn3y6inoea1b3d6kh85rjksne9e5dcyrc1ery#sig',
              type         : 'JsonWebKey',
              controller   : 'did:dht:5cahcfh3zh8bqd5cn3y6inoea1b3d6kh85rjksne9e5dcyrc1ery',
              publicKeyJwk : {
                crv : 'Ed25519',
                kty : 'OKP',
                x   : 'FrrBhqvAWxE4lstj-IWgN8_5-O4L1KuZjdNjn5bX_dw',
                kid : 'dRnxo2XQ7QT1is5WmpEefwEz3z4_4JdpGea6KWUn3ww',
                alg : 'EdDSA',
              },
            },
            {
              id           : 'did:dht:5cahcfh3zh8bqd5cn3y6inoea1b3d6kh85rjksne9e5dcyrc1ery#enc',
              type         : 'JsonWebKey',
              controller   : 'did:dht:5cahcfh3zh8bqd5cn3y6inoea1b3d6kh85rjksne9e5dcyrc1ery',
              publicKeyJwk : {
                kty : 'EC',
                crv : 'secp256k1',
                x   : 'e1_pCWZwI9cxdrotVKIT8t75itk22XkpalDPx7pVpYQ',
                y   : '5cAlBmnzzuwRNuFtLhyFNdy9v1rVEqEgrFEiiwKMx5I',
                kid : 'jGYs9XgQMDH_PCDFWocTN0F06mTUOA1J1McVvluq4lM',
                alg : 'ES256K',
              },
            },
          ],
          authentication: [
            'did:dht:5cahcfh3zh8bqd5cn3y6inoea1b3d6kh85rjksne9e5dcyrc1ery#0',
            'did:dht:5cahcfh3zh8bqd5cn3y6inoea1b3d6kh85rjksne9e5dcyrc1ery#sig',
          ],
          assertionMethod: [
            'did:dht:5cahcfh3zh8bqd5cn3y6inoea1b3d6kh85rjksne9e5dcyrc1ery#0',
            'did:dht:5cahcfh3zh8bqd5cn3y6inoea1b3d6kh85rjksne9e5dcyrc1ery#sig',
          ],
          capabilityDelegation: [
            'did:dht:5cahcfh3zh8bqd5cn3y6inoea1b3d6kh85rjksne9e5dcyrc1ery#0',
          ],
          capabilityInvocation: [
            'did:dht:5cahcfh3zh8bqd5cn3y6inoea1b3d6kh85rjksne9e5dcyrc1ery#0',
          ],
          keyAgreement: [
            'did:dht:5cahcfh3zh8bqd5cn3y6inoea1b3d6kh85rjksne9e5dcyrc1ery#enc',
          ],
          service: [
            {
              id              : 'did:dht:5cahcfh3zh8bqd5cn3y6inoea1b3d6kh85rjksne9e5dcyrc1ery#dwn',
              type            : 'DecentralizedWebNode',
              serviceEndpoint : 'https://example.com/dwn',
              enc             : '#enc',
              sig             : ['#sig', '#0'],
            },
          ],
        },
        didMetadata: {
          published: false,
        }
      });

      for (const record of dnsPacket.answers ?? []) {
        if (record.name.startsWith('_s')) {
          expect(record.data).to.include('id=dwn');
          expect(record.data).to.include('t=DecentralizedWebNode');
          expect(record.data).to.include('se=https://example.com/dwn');
          expect(record.data).to.include('enc=#enc');
          expect(record.data).to.include('sig=#sig,#0');
        }
      }
    });
  });

  describe('Web5TestVectorsDidDht', () => {
    let fetchStub: sinon.SinonStub;

    beforeEach(() => {
      // Setup stub so that a mocked response is returned rather than calling over the network.
      fetchStub = sinon.stub(globalThis as any, 'fetch');

      // By default, return a 200 OK response when fetch is called by publish().
      fetchStub.resolves(fetchOkResponse());
    });

    afterEach(() => {
      fetchStub.restore();
    });

    it('resolve', async () => {
<<<<<<< HEAD
      for (const vector of DidDhtResolveTestVector.vectors as any[]) {

        if(vector.input.mockResponse) {
          fetchStub.resolves({
            ok         : vector.input.mockResponse.ok,
            status     : vector.input.mockResponse.status,
            statusText : vector.input.mockResponse.statusText,
            json       : () => Promise.resolve(vector.input.mockResponse.body),
            text       : () => Promise.resolve(JSON.stringify(vector.input.mockResponse.body)),
          });
        }

=======
      for (const vector of resolveTestVectors.vectors as any[]) {
>>>>>>> 3abb7177
        const didResolutionResult = await DidDht.resolve(vector.input.didUri);
        expect(didResolutionResult.didResolutionMetadata.error).to.equal(vector.output.didResolutionMetadata.error);
      }
    });
  });
});

// vectors come from https://did-dht.com/#test-vectors
describe('Official DID:DHT Vector tests', () => {
  it('vector 1', async () => {
    const dnsPacket = await DidDhtDocument.toDnsPacket({
      didDocument : officialTestVector1DidDocument as DidDocument,
      didMetadata : { published: false }
    });

    expect(dnsPacket.answers).to.have.length(officialTestVector1DnsRecords.length);

    // NOTE: the DNS library we use uses name `data` instead of `rdata` used in DID:DHT spec,
    // but prefer to keep the naming in test vector files identical to that of the DID:DHT spec,
    // hence this additional normalization step
    const normalizedConstructedRecords = dnsPacket.answers!.map(record => {
      const { data: rdata, ...otherProperties } = record;
      return {
        ...otherProperties,
        rdata
      };
    });

    expect(normalizedConstructedRecords).to.deep.include.members(officialTestVector1DnsRecords);
  });
});<|MERGE_RESOLUTION|>--- conflicted
+++ resolved
@@ -1159,41 +1159,12 @@
   });
 
   describe('Web5TestVectorsDidDht', () => {
-    let fetchStub: sinon.SinonStub;
-
-    beforeEach(() => {
-      // Setup stub so that a mocked response is returned rather than calling over the network.
-      fetchStub = sinon.stub(globalThis as any, 'fetch');
-
-      // By default, return a 200 OK response when fetch is called by publish().
-      fetchStub.resolves(fetchOkResponse());
-    });
-
-    afterEach(() => {
-      fetchStub.restore();
-    });
-
     it('resolve', async () => {
-<<<<<<< HEAD
-      for (const vector of DidDhtResolveTestVector.vectors as any[]) {
-
-        if(vector.input.mockResponse) {
-          fetchStub.resolves({
-            ok         : vector.input.mockResponse.ok,
-            status     : vector.input.mockResponse.status,
-            statusText : vector.input.mockResponse.statusText,
-            json       : () => Promise.resolve(vector.input.mockResponse.body),
-            text       : () => Promise.resolve(JSON.stringify(vector.input.mockResponse.body)),
-          });
-        }
-
-=======
       for (const vector of resolveTestVectors.vectors as any[]) {
->>>>>>> 3abb7177
         const didResolutionResult = await DidDht.resolve(vector.input.didUri);
         expect(didResolutionResult.didResolutionMetadata.error).to.equal(vector.output.didResolutionMetadata.error);
       }
-    });
+    }).timeout(30000); // Set timeout to 30 seconds for this test for did:dht resolution timeout test
   });
 });
 
