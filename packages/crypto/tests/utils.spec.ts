import { expect } from 'chai';
import * as sinon from 'sinon';

import type { Jwk } from '../src/jose/jwk.js';

import { CryptoUtils } from '../src/utils.js';

// TODO: Remove this polyfill once Node.js v18 is no longer supported by @web5/crypto.
if (!globalThis.crypto) {
  // Node.js v18 and earlier requires a polyfill for `webcrypto` because the Web Crypto API was
  // still marked as experimental and not available globally. In contrast, Node.js versions 19 and
  // 20 removed the experimental flag and `webcrypto` is globally available.
  // As a consequence `webcrypto` must be imported from the Node.js `crypto` until Node.js 18
  // reaches "End-of-life" status on 2025-04-30.
  (async () => {
    const { webcrypto } = await import('node:crypto');
    // @ts-ignore
    globalThis.crypto = webcrypto;
  })();
}

describe('Crypto Utils', () => {
  describe('getJoseSignatureAlgorithmFromPublicKey()', () => {
    it('returns the algorithm specified by the alg property regardless of the crv property', () => {
      const publicKey: Jwk = { kty: 'OKP', alg: 'EdDSA', crv: 'P-256' };
      expect(CryptoUtils.getJoseSignatureAlgorithmFromPublicKey(publicKey)).to.equal('EdDSA');
    });

    it('returns the correct algorithm for Ed25519 curve', () => {
      const publicKey: Jwk = { kty: 'OKP', crv: 'Ed25519' };
      expect(CryptoUtils.getJoseSignatureAlgorithmFromPublicKey(publicKey)).to.equal('EdDSA');
    });

    it('returns the correct algorithm for P-256 curve', () => {
      const publicKey: Jwk = { kty: 'EC', crv: 'P-256' };
      expect(CryptoUtils.getJoseSignatureAlgorithmFromPublicKey(publicKey)).to.equal('ES256');
    });

    it('returns the correct algorithm for P-384 curve', () => {
      const publicKey: Jwk = { kty: 'EC', crv: 'P-384' };
      expect(CryptoUtils.getJoseSignatureAlgorithmFromPublicKey(publicKey)).to.equal('ES384');
    });

    it('returns the correct algorithm for P-521 curve', () => {
      const publicKey: Jwk = { kty: 'EC', crv: 'P-521' };
      expect(CryptoUtils.getJoseSignatureAlgorithmFromPublicKey(publicKey)).to.equal('ES512');
    });

    it('throws an error for unsupported algorithms', () => {
      const publicKey: Jwk = { kty: 'EC', alg: 'UnsupportedAlgorithm' };
      expect(() => CryptoUtils.getJoseSignatureAlgorithmFromPublicKey(publicKey)).to.throw();
    });

    it('throws an error for unsupported curves', () => {
      const publicKey: Jwk = { kty: 'EC', crv: 'UnsupportedCurve' };
      expect(() => CryptoUtils.getJoseSignatureAlgorithmFromPublicKey(publicKey)).to.throw();
    });

    it('throws an error when neither alg nor crv is provided', () => {
      const publicKey: Jwk = { kty: 'EC' };
      expect(() => CryptoUtils.getJoseSignatureAlgorithmFromPublicKey(publicKey)).to.throw();
    });
  });

  describe('randomBytes()', () => {
    it('returns a Uint8Array of the specified length', () => {
      const length = 16;
      const result = CryptoUtils.randomBytes(length);

      expect(result).to.be.instanceof(Uint8Array);
      expect(result).to.have.length(length);
    });

    it('handles invalid input gracefully', () => {
      expect(() => CryptoUtils.randomBytes(-1)).to.throw(RangeError, 'length'); // Length cannot be negative.

      // NOTE: only checking for Error being thrown because there is no meaningful message overlap between all browsers:
      // Webkit:  The quota has been exceeded.
      // Firefox: Crypto.getRandomValues: getRandomValues can only generate maximum 65536 bytes
      // Chromium: The ArrayBufferView's byte length (1000000000) exceeds the number of bytes of entropy available via this API (65536).
      expect(() => CryptoUtils.randomBytes(1e9)).to.throw(Error); // Extremely large number that exceeds the available entropy.
    });

    it('produces unique values on each call', () => {
      const set = new Set();
      for (let i = 0; i < 100; i++) {
        set.add(CryptoUtils.randomBytes(10).toString());
      }
      expect(set.size).to.equal(100);
    });
  });

  describe('randomUuid()', () => {
    it('generates a valid v4 UUID', () => {
      const id = CryptoUtils.randomUuid();
      expect(id).to.match(/^[0-9a-f]{8}-[0-9a-f]{4}-[0-9a-f]{4}-[0-9a-f]{4}-[0-9a-f]{12}$/);
      expect(id).to.have.length(36);
    });

    it('produces unique values on each call', () => {
      const set = new Set();
      for (let i = 0; i < 100; i++) {
        set.add(CryptoUtils.randomUuid());
      }
      expect(set.size).to.equal(100);
    });
  });

  describe('randomPin', () => {
    it('generates a 3-digit PIN', () => {
      const pin = CryptoUtils.randomPin({ length: 3 });
      expect(pin).to.match(/^\d{3}$/);
    });

    it('generates a 4-digit PIN', () => {
      const pin = CryptoUtils.randomPin({ length: 4 });
      expect(pin).to.match(/^\d{4}$/);
    });

    it('generates a 5-digit PIN', () => {
      const pin = CryptoUtils.randomPin({ length: 5 });
      expect(pin).to.match(/^\d{5}$/);
    });

    it('generates a 6-digit PIN', () => {
      const pin = CryptoUtils.randomPin({ length: 6 });
      expect(pin).to.match(/^\d{6}$/);
    });

    it('generates a 7-digit PIN', () => {
      const pin = CryptoUtils.randomPin({ length: 7 });
      expect(pin).to.match(/^\d{7}$/);
    });

    it('generates an 8-digit PIN', () => {
      const pin = CryptoUtils.randomPin({ length: 8 });
      expect(pin).to.match(/^\d{8}$/);
    });

    it('generates an 9-digit PIN', () => {
<<<<<<< HEAD
      const pin = CryptoUtils.randomPin({ length: 8 });
      expect(pin).to.match(/^\d{8}$/);
    });

    it('generates an 10-digit PIN', () => {
      const pin = CryptoUtils.randomPin({ length: 8 });
      expect(pin).to.match(/^\d{8}$/);
=======
      const pin = randomPin({ length: 9 });
      expect(pin).to.match(/^\d{9}$/);
    });

    it('generates an 10-digit PIN', () => {
      const pin = randomPin({ length: 10 });
      expect(pin).to.match(/^\d{10}$/);
>>>>>>> 0cf96615
    });

    it('throws an error for a PIN length less than 3', () => {
      expect(
        () => CryptoUtils.randomPin({ length: 2 })
      ).to.throw(Error, 'randomPin() can securely generate a PIN between 3 to 10 digits.');
    });

    it('throws an error for a PIN length greater than 10', () => {
      expect(
        () => CryptoUtils.randomPin({ length: 11 })
      ).to.throw(Error, 'randomPin() can securely generate a PIN between 3 to 10 digits.');
    });
  });
});<|MERGE_RESOLUTION|>--- conflicted
+++ resolved
@@ -138,23 +138,13 @@
     });
 
     it('generates an 9-digit PIN', () => {
-<<<<<<< HEAD
-      const pin = CryptoUtils.randomPin({ length: 8 });
-      expect(pin).to.match(/^\d{8}$/);
-    });
-
-    it('generates an 10-digit PIN', () => {
-      const pin = CryptoUtils.randomPin({ length: 8 });
-      expect(pin).to.match(/^\d{8}$/);
-=======
-      const pin = randomPin({ length: 9 });
+      const pin = CryptoUtils.randomPin({ length: 9 });
       expect(pin).to.match(/^\d{9}$/);
     });
 
     it('generates an 10-digit PIN', () => {
-      const pin = randomPin({ length: 10 });
+      const pin = CryptoUtils.randomPin({ length: 10 });
       expect(pin).to.match(/^\d{10}$/);
->>>>>>> 0cf96615
     });
 
     it('throws an error for a PIN length less than 3', () => {
