import type {
  Web5Rpc,
  DidRequest,
  VcResponse,
  DidResponse,
  DwnResponse,
  SyncManager,
  AppDataStore,
  SendVcRequest,
  SendDwnRequest,
  ProcessVcRequest,
  Web5ManagedAgent,
  ProcessDwnRequest,
} from '@web5/agent';

import { LevelStore } from '@web5/common';
import { EdDsaAlgorithm } from '@web5/crypto';
import { DidIonMethod, DidKeyMethod, DidResolver } from '@web5/dids';
import {
  LocalKms,
  DidManager,
  DidMessage,
  DwnManager,
  KeyManager,
  VcManager,
  DidStoreDwn,
  KeyStoreDwn,
  AppDataVault,
  Web5RpcClient,
  IdentityManager,
  IdentityStoreDwn,
  SyncManagerLevel,
  PrivateKeyStoreDwn,
  cryptoToPortableKeyPair,
} from '@web5/agent';

export type IdentityAgentOptions = {
  agentDid: string;
  appData: AppDataStore;
  didManager: DidManager;
  didResolver: DidResolver;
  dwnManager: DwnManager;
  identityManager: IdentityManager;
  keyManager: KeyManager;
<<<<<<< HEAD
  vcManager: VcManager;
  rpcClient: DwnRpc;
=======
  rpcClient: Web5Rpc;
>>>>>>> 2421b289
  syncManager: SyncManager;
}

export class IdentityAgent implements Web5ManagedAgent {
  agentDid: string;
  appData: AppDataStore;
  didManager: DidManager;
  didResolver: DidResolver;
  dwnManager: DwnManager;
  identityManager: IdentityManager;
  keyManager: KeyManager;
<<<<<<< HEAD
  vcManager: VcManager;
  rpcClient: DwnRpc;
=======
  rpcClient: Web5Rpc;
>>>>>>> 2421b289
  syncManager: SyncManager;

  constructor(options: IdentityAgentOptions) {
    this.agentDid = options.agentDid;
    this.appData = options.appData;
    this.didManager = options.didManager;
    this.didResolver = options.didResolver;
    this.dwnManager = options.dwnManager;
    this.identityManager = options.identityManager;
    this.keyManager = options.keyManager;
    this.vcManager = options.vcManager;
    this.rpcClient = options.rpcClient;
    this.syncManager = options.syncManager;

    // Set this agent to be the default agent.
    this.didManager.agent = this;
    this.dwnManager.agent = this;
    this.identityManager.agent = this;
    this.keyManager.agent = this;
    this.vcManager.agent = this;
    this.syncManager.agent = this;
  }

  static async create(options: Partial<IdentityAgentOptions> = {}): Promise<IdentityAgent> {
    let {
      agentDid, appData, didManager, didResolver, dwnManager,
      identityManager, keyManager, vcManager, rpcClient, syncManager
    } = options;

    if (agentDid === undefined) {
      // An Agent DID was not specified, so set to empty string.
      agentDid = '';
    }

    if (appData === undefined) {
      // A custom AppDataStore implementation was not specified, so
      // instantiate a LevelDB backed secure AppDataVault.
      appData = new AppDataVault({
        store: new LevelStore('data/agent/vault')
      });
    }

    if (didManager === undefined) {
      // A custom DidManager implementation was not specified, so
      // instantiate a default with in-memory store.
      didManager = new DidManager({
        didMethods : [DidIonMethod, DidKeyMethod],
        store      : new DidStoreDwn()
      });
    }

    if (didResolver === undefined) {
      // A custom DidManager implementation was not specified, so
      // instantiate a default with in-memory store.
      didResolver = new DidResolver({ didResolvers: [DidIonMethod, DidKeyMethod] });
    }

    if (dwnManager === undefined) {
      // A custom DwnManager implementation was not specified, so
      // instantiate a default.
      dwnManager = await DwnManager.create({ didResolver });
    }

    if (identityManager === undefined) {
      // A custom IdentityManager implementation was not specified, so
      // instantiate a default that uses a DWN store.
      identityManager = new IdentityManager({
        store: new IdentityStoreDwn()
      });
    }

    if (keyManager === undefined) {
      // A custom KeyManager implementation was not specified, so
      // instantiate a default with KMSs.
      const localKmsDwn = new LocalKms({
        kmsName         : 'local',
        keyStore        : new KeyStoreDwn({ schema: 'https://identity.foundation/schemas/web5/kms-key' }),
        privateKeyStore : new PrivateKeyStoreDwn()
      });
      const localKmsMemory = new LocalKms({
        kmsName: 'memory'
      });
      keyManager = new KeyManager({
        kms: {
          local  : localKmsDwn,
          memory : localKmsMemory
        },
        store: new KeyStoreDwn({ schema: 'https://identity.foundation/schemas/web5/managed-key' })
      });
    }

    if (vcManager === undefined) {
      // A custom VcManager implementation was not specified, so
      // instantiate a default.
      vcManager = new VcManager({});
    }

    if (rpcClient === undefined) {
      // A custom RPC Client implementation was not specified, so
      // instantiate a default.
      rpcClient = new Web5RpcClient();
    }

    if (syncManager === undefined) {
      // A custom SyncManager implementation was not specified, so
      // instantiate a LevelDB-backed default.
      syncManager = new SyncManagerLevel();
    }

    // Instantiate the Identity Agent.
    const agent = new IdentityAgent({
      agentDid,
      appData,
      didManager,
      didResolver,
      dwnManager,
      identityManager,
      keyManager,
      vcManager,
      rpcClient,
      syncManager
    });

    return agent;
  }

  async firstLaunch(): Promise<boolean> {
    // Check whether data vault is already initialized.
    const { initialized } = await this.appData.getStatus();
    return initialized === false;
  }

  /**
   * Executed once the first time the Identity Agent is launched.
   * The passphrase should be input by the end-user.
   * */
  async initialize(options: { passphrase: string }) {
    const { passphrase } = options;

    // Generate an Ed25519 key pair for the Identity Agent.
    const agentKeyPair = await new EdDsaAlgorithm().generateKey({
      algorithm   : { name: 'EdDSA', namedCurve: 'Ed25519' },
      extractable : true,
      keyUsages   : ['sign', 'verify']
    });

    /** Initialize the AppDataStore with the Identity Agent's
     * private key and passphrase, which also unlocks the data vault. */
    await this.appData.initialize({
      passphrase : passphrase,
      keyPair    : agentKeyPair,
    });
  }

  async processDidRequest(request: DidRequest): Promise<DidResponse> {
    switch (request.messageType) {
      case DidMessage.Resolve: {
        const { didUrl, resolutionOptions } = request.messageOptions;
        const result = await this.didResolver.resolve(didUrl, resolutionOptions);
        return { result };
      }

      default: {
        return this.didManager.processRequest(request);
      }
    }
  }

  async processDwnRequest(request: ProcessDwnRequest): Promise<DwnResponse> {
    return this.dwnManager.processRequest(request);
  }

  async processVcRequest(request: ProcessVcRequest): Promise<VcResponse> {
    return this.vcManager.processRequest(request);
  }

  async sendDidRequest(_request: DidRequest): Promise<DidResponse> {
    throw new Error('Not implemented');
  }

  async sendDwnRequest(request: SendDwnRequest): Promise<DwnResponse> {
    return this.dwnManager.sendRequest(request);
  }

  async sendVcRequest(_request: SendVcRequest): Promise<VcResponse> {
    throw new Error('Not implemented');
  }

  async start(options: { passphrase: string }) {
    const { passphrase } = options;

    if (await this.firstLaunch()) {
      // 1A. Agent's first launch so initialize.
      await this.initialize({ passphrase });
    } else {
      // 1B. Agent was previously initialized.
      // Unlock the data vault and cache the vault unlock key (VUK) in memory.
      await this.appData.unlock({ passphrase });
    }

    // 2. Set the Identity Agent's root did:key identifier.
    this.agentDid = await this.appData.getDid();

    // 3. Import the Identity Agent's signing key pair to KeyManager.
    const defaultSigningKey = cryptoToPortableKeyPair({
      cryptoKeyPair: {
        privateKey : await this.appData.getPrivateKey(),
        publicKey  : await this.appData.getPublicKey()
      },
      keyData: {
        alias : await this.didManager.getDefaultSigningKey({ did: this.agentDid }),
        kms   : 'memory'
      }
    });
    await this.keyManager.setDefaultSigningKey({ key: defaultSigningKey });
  }
}<|MERGE_RESOLUTION|>--- conflicted
+++ resolved
@@ -42,12 +42,8 @@
   dwnManager: DwnManager;
   identityManager: IdentityManager;
   keyManager: KeyManager;
-<<<<<<< HEAD
   vcManager: VcManager;
-  rpcClient: DwnRpc;
-=======
   rpcClient: Web5Rpc;
->>>>>>> 2421b289
   syncManager: SyncManager;
 }
 
@@ -59,12 +55,8 @@
   dwnManager: DwnManager;
   identityManager: IdentityManager;
   keyManager: KeyManager;
-<<<<<<< HEAD
   vcManager: VcManager;
-  rpcClient: DwnRpc;
-=======
   rpcClient: Web5Rpc;
->>>>>>> 2421b289
   syncManager: SyncManager;
 
   constructor(options: IdentityAgentOptions) {
