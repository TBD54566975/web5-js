{
  "name": "@web5/proxy-agent",
  "version": "0.2.2",
  "type": "module",
  "main": "./dist/cjs/index.js",
  "module": "./dist/esm/index.js",
  "types": "./dist/types/index.d.ts",
  "scripts": {
    "clean": "rimraf dist coverage tests/compiled",
    "build:esm": "rimraf dist/esm dist/types && npx tsc -p tsconfig.json",
    "build:cjs": "rimraf dist/cjs && tsc -p tsconfig.cjs.json && echo '{\"type\": \"commonjs\"}' > ./dist/cjs/package.json",
    "build:browser": "rimraf dist/browser.mjs dist/browser.js && node build/bundles.js",
    "build:tests:node": "rimraf tests/compiled && tsc -p tests/tsconfig.json",
    "build": "npm run clean && npm run build:esm && npm run build:cjs && npm run build:browser",
    "lint": "eslint . --ext .ts --max-warnings 0",
    "lint:fix": "eslint . --ext .ts --fix",
    "test:node": "npm run build:tests:node && c8 mocha",
    "test:browser": "karma start karma.conf.cjs"
  },
  "homepage": "https://github.com/TBD54566975/web5-js/tree/main/packages/proxy-agent#readme",
  "bugs": "https://github.com/TBD54566975/web5-js/issues",
  "repository": {
    "type": "git",
    "url": "git+https://github.com/TBD54566975/web5-js.git",
    "directory": "packages/proxy-agent"
  },
  "license": "Apache-2.0",
  "contributors": [
    {
      "name": "Daniel Buchner",
      "url": "https://github.com/csuwildcat"
    },
    {
      "name": "Frank Hinek",
      "url": "https://github.com/frankhinek"
    },
    {
      "name": "Moe Jangda",
      "url": "https://github.com/mistermoe"
    }
  ],
  "files": [
    "dist",
    "src"
  ],
  "exports": {
    ".": {
      "types": "./dist/types/index.d.ts",
      "import": "./dist/esm/index.js",
      "require": "./dist/cjs/index.js"
    }
  },
  "react-native": "./dist/esm/index.js",
  "keywords": [
    "decentralized",
    "decentralized-applications",
    "decentralized-identity",
    "decentralized-web",
    "vcs",
    "verifiable credentials",
    "web5"
  ],
  "publishConfig": {
    "access": "public"
  },
  "engines": {
    "node": ">=18.0.0"
  },
  "dependencies": {
<<<<<<< HEAD
    "@web5/agent": "0.2.2",
    "@web5/common": "0.2.0",
    "@web5/crypto": "0.2.0",
    "@web5/dids": "0.2.0"
=======
    "@web5/agent": "0.2.1",
    "@web5/common": "0.2.1",
    "@web5/crypto": "0.2.1",
    "@web5/dids": "0.2.1"
>>>>>>> b40909a2
  },
  "devDependencies": {
    "@playwright/test": "1.36.2",
    "@types/chai": "4.3.6",
    "@types/chai-as-promised": "7.1.5",
    "@types/eslint": "8.44.2",
    "@types/mocha": "10.0.1",
    "@typescript-eslint/eslint-plugin": "6.4.0",
    "@typescript-eslint/parser": "6.4.0",
    "c8": "8.0.1",
    "chai": "4.3.10",
    "chai-as-promised": "7.1.1",
    "esbuild": "0.16.17",
    "eslint": "8.47.0",
    "eslint-plugin-mocha": "10.1.0",
    "karma": "6.4.1",
    "karma-chai": "0.1.0",
    "karma-chrome-launcher": "3.1.1",
    "karma-esbuild": "2.2.5",
    "karma-firefox-launcher": "2.1.2",
    "karma-mocha": "2.0.1",
    "karma-mocha-reporter": "2.2.5",
    "karma-webkit-launcher": "2.1.0",
    "mocha": "10.2.0",
    "node-stdlib-browser": "1.2.0",
    "playwright": "1.36.2",
    "rimraf": "4.4.0",
    "typescript": "5.1.6"
  }
}<|MERGE_RESOLUTION|>--- conflicted
+++ resolved
@@ -67,17 +67,10 @@
     "node": ">=18.0.0"
   },
   "dependencies": {
-<<<<<<< HEAD
     "@web5/agent": "0.2.2",
-    "@web5/common": "0.2.0",
-    "@web5/crypto": "0.2.0",
-    "@web5/dids": "0.2.0"
-=======
-    "@web5/agent": "0.2.1",
     "@web5/common": "0.2.1",
     "@web5/crypto": "0.2.1",
     "@web5/dids": "0.2.1"
->>>>>>> b40909a2
   },
   "devDependencies": {
     "@playwright/test": "1.36.2",
