--- conflicted
+++ resolved
@@ -75,19 +75,11 @@
     "node": ">=18.0.0"
   },
   "dependencies": {
-<<<<<<< HEAD
     "@tbd54566975/dwn-sdk-js": "0.2.4",
     "@web5/agent": "0.2.2",
-    "@web5/crypto": "0.2.0",
-    "@web5/dids": "0.2.0",
-    "@web5/user-agent": "0.2.2",
-=======
-    "@tbd54566975/dwn-sdk-js": "0.2.3",
-    "@web5/agent": "0.2.1",
     "@web5/crypto": "0.2.1",
     "@web5/dids": "0.2.1",
     "@web5/user-agent": "0.2.1",
->>>>>>> b40909a2
     "level": "8.0.0",
     "ms": "2.1.3",
     "readable-stream": "4.4.2",
