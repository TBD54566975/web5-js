/**
 * NOTE: Added reference types here to avoid a `pnpm` bug during build.
 * https://github.com/TBD54566975/web5-js/pull/507
 */
/// <reference types="@tbd54566975/dwn-sdk-js" />

import type {
  BearerIdentity,
  HdIdentityVault,
  WalletConnectOptions,
  Web5Agent,
} from '@web5/agent';

import { Web5UserAgent } from '@web5/user-agent';
import { DwnRegistrar, WalletConnect } from '@web5/agent';

import { DidApi } from './did-api.js';
import { DwnApi } from './dwn-api.js';
import { VcApi } from './vc-api.js';
<<<<<<< HEAD
import { PortableDid } from '@web5/dids';
import { validateRecoverParams } from './utils.js';
=======
>>>>>>> c5a42349

/** Override defaults configured during the technical preview phase. */
export type TechPreviewOptions = {
  /** Override default dwnEndpoints provided for technical preview. */
  dwnEndpoints?: string[];
};

/** Override defaults for DID creation. */
export type DidCreateOptions = {
  /** Override default dwnEndpoints provided during DID creation. */
  dwnEndpoints?: string[];
}

/** Optional overrides that can be provided when calling {@link Web5.connect}. */
export type Web5ConnectOptions = {
  /**
   * When specified, external wallet connect flow is triggered.
   * This param currently will not work in apps that are currently connected.
   * It must only be invoked at registration with a reset and empty DWN and agent.
   */
  walletConnectOptions?: WalletConnectOptions;

  /**
   * Provide a {@link Web5Agent} implementation. Defaults to creating a local
   * {@link Web5UserAgent} if one isn't provided
   **/
  agent?: Web5Agent;

  /**
   * Provide an instance of a {@link HdIdentityVault} implementation. Defaults to
   * a LevelDB-backed store with an insecure, static unlock password if one
   * isn't provided. To allow the app user to enter a secure password of
   * their choosing, provide an initialized {@link HdIdentityVault} instance.
   **/
  agentVault?: HdIdentityVault;

  /** Specify an existing DID to connect to. */
  connectedDid?: string;

  /**
   * The Web5 app `password` is used to protect data on the device the application is running on.
   *
   * Only the end user should know this password: it should not be stored on the device or
   * transmitted over the network.
   *
   * This password is crucial for the security of an identity vault that stores the local Agent's
   * cryptographic keys and decentralized identifier (DID). The vault's content is encrypted using
   * the password, making it accessible only to those who know the password.
   *
   * App users should be advised to use a strong, unique passphrase that is not shared across
   * different services or applications. The password should be kept confidential and not be
   * exposed to unauthorized entities. Losing the password may result in irreversible loss of
   * access to the vault's contents.
   */
  password?: string;

  /**
   * The `recoveryPhrase` is a unique, secure key for recovering the identity vault.
   *
   * This phrase is a series of 12 words generated securely and known only to the user. It plays a
   * critical role in the security of the identity vault by enabling the recovery of the vault's
   * contents, including cryptographic keys and the Agent's decentralized identifier (DID), across
   * different devices or if the original device is compromised or lost.
   *
   * The recovery phrase is akin to a master key, as anyone with access to this phrase can restore
   * and access the vault's contents. It’s combined with the app `password` to encrypt the vault's
   * content.
   *
   * Unlike a password, the recovery phrase is not intended for regular use but as a secure backup
   * method for vault recovery. Losing this phrase can result in permanent loss of access to the
   * vault's contents, as it cannot be reset or retrieved if forgotten.
   *
   * Users should treat the recovery phrase with the highest level of security, ensuring it is
   * never shared, stored online, or exposed to potential threats. It is the user's responsibility
   * to keep this phrase safe to maintain the integrity and accessibility of their secured data. It
   * is recommended to write it down and store it in a secure location, separate from the device and
   * digital backups.
   */
  recoveryPhrase?: string;

  /**
   * Enable synchronization of DWN records between local and remote DWNs.
   * Sync defaults to running every 2 minutes and can be set to any value accepted by `ms()`.
   * To disable sync set to 'off'.
   */
  sync?: string;

  /**
   * Override defaults configured during the technical preview phase.
   * See {@link TechPreviewOptions} for available options.
   */
  techPreview?: TechPreviewOptions;

  /**
   * Override defaults configured options for creating a DID during connect.
   * See {@link DidCreateOptions} for available options.
   */
  didCreateOptions?: DidCreateOptions;

  /**
   * If the `registration` option is provided, the agent DID and the connected DID will be registered with the DWN endpoints provided by `techPreview` or `didCreateOptions`.
   *
   * If registration fails, the `onFailure` callback will be called with the error.
   * If registration is successful, the `onSuccess` callback will be called.
   */
  registration? : {
    /** Called when all of the DWN registrations are successful */
    onSuccess: () => void;
    /** Called when any of the DWN registrations fail */
    onFailure: (error: any) => void;
  }
}

/**
 * Represents the result of the Web5 connection process, including the Web5 instance,
 * the connected decentralized identifier (DID), and optionally the recovery phrase used
 * during the agent's initialization.
 */
export type Web5ConnectResult = {
  /** The Web5 instance, providing access to the agent, DID, DWN, and VC APIs. */
  web5: Web5;

  /** The DID that has been connected or created during the connection process. */
  did: string;

  /**
   * The first time a Web5 agent is initialized, the recovery phrase that was used to generate the
   * agent's DID and keys is returned. This phrase can be used to recover the agent's vault contents
   * and should be stored securely by the user.
   */
  recoveryPhrase?: string;

  /**
   * The resulting did of a successful wallet connect. Only returned on success if
   * {@link WalletConnectOptions} was provided.
   */
  delegateDid?: string;
};

/**
 * Parameters that are passed to Web5 constructor.
 *
 * @see {@link Web5ConnectOptions}
 */
export type Web5Params = {
  /**
   * A {@link Web5Agent} instance that handles DIDs, DWNs and VCs requests. The agent manages the
   * user keys and identities, and is responsible to sign and verify messages.
   */
  agent: Web5Agent;

  /** The DID of the tenant under which all DID, DWN, and VC requests are being performed. */
  connectedDid: string;

  /** The DID that will be signing Web5 messages using grants from the connectedDid */
  delegateDid?: string;
};

export type Web5RecoverParams = {
  /**
   * The Web5 app `password` is used to protect data on the device the application is running on.
   *
   * See {@link Web5ConnectOptions} for more information.
   */
  password: string;

  /**
   * The `recoveryPhrase` is a unique, secure key for recovering the identity vault.
   *
   * See {@link Web5ConnectOptions} for more information.
   */
  recoveryPhrase: string;

  /**
   * The dwnEndpoints are used to register DWN service endpoints to the agent DID allowing for full
   * recovery of the agent did and its associated connected dids from the listed DWN(s).
   * Also allows for the use of the agentDid as the connectedDid. E.g., server side applications
   * that do not need the agentDid/connectedDid(s) pattern.
   *
   * See {@link TechPreviewOptions} and {@link HdIdentityVault.initialize} for more information.
   */
  dwnEndpoints: string[];

  /**
   * The connected DID(s) to recover from the DWN. Can be 1 or more.
   */
  dids: string[];

  /**
  * Enable synchronization of DWN records between local and remote DWNs.
  * Sync defaults to running every 2 minutes and can be set to any value accepted by `ms()`.
  * To disable sync set to 'off'.
  *
  * See {@link Web5ConnectOptions.sync} for more information.
  */
  sync?: string;
};

/**
 * The main Web5 API interface. It manages the creation of a DID if needed, the connection to the
 * local DWN and all the web5 main foundational APIs such as VC, syncing, etc.
 */
export class Web5 {
  /**
   * A {@link Web5Agent} instance that handles DIDs, DWNs and VCs requests. The agent manages the
   * user keys and identities, and is responsible to sign and verify messages.
   */
  agent: Web5Agent;

  /** Exposed instance to the DID APIs, allow users to create and resolve DIDs  */
  did: DidApi;

  /** Exposed instance to the DWN APIs, allow users to read/write records */
  dwn: DwnApi;

  /** Exposed instance to the VC APIs, allow users to issue, present and verify VCs */
  vc: VcApi;

  constructor({ agent, connectedDid, delegateDid }: Web5Params) {
    this.agent = agent;
    this.did = new DidApi({ agent, connectedDid });
    this.dwn = new DwnApi({ agent, connectedDid, delegateDid });
    this.vc = new VcApi({ agent, connectedDid });
  }

  /**
   * Connects to a {@link Web5Agent}. Defaults to creating a local {@link Web5UserAgent} if one
   * isn't provided.
   *
   * If `walletConnectOptions` are provided, a WalletConnect flow will be initiated to import a delegated DID from an external wallet.
   * If there is a failure at any point during connecting and processing grants, all created DIDs and Identities as well as the provided grants
   * will be cleaned up and an error thrown. This allows for subsequent Connect attempts to be made without any errors.
   *
   * @param options - Optional overrides that can be provided when calling {@link Web5.connect}.
   * @returns A promise that resolves to a {@link Web5} instance and the connected DID.
   */
  static async connect({
    agent,
    agentVault,
    connectedDid,
    password,
    recoveryPhrase,
    sync,
    techPreview,
    didCreateOptions,
    registration,
    walletConnectOptions,
  }: Web5ConnectOptions = {}): Promise<Web5ConnectResult> {
    let delegateDid: string | undefined;
    if (agent === undefined) {
      // A custom Web5Agent implementation was not specified, so use default managed user agent.
      const userAgent = await Web5UserAgent.create({ agentVault });
      agent = userAgent;

      // Warn the developer and application user of the security risks of using a static password.
      if (password === undefined) {
        password = 'insecure-static-phrase';
        console.warn(
          '%cSECURITY WARNING:%c ' +
          'You have not set a password, which defaults to a static, guessable value. ' +
          'This significantly compromises the security of your data. ' +
          'Please configure a secure, unique password.',
          'font-weight: bold; color: red;',
          'font-weight: normal; color: inherit;'
        );
      }

      // Use the specified DWN endpoints or the latest TBD hosted DWN
      const serviceEndpointNodes = techPreview?.dwnEndpoints ?? didCreateOptions?.dwnEndpoints ?? ['https://dwn.tbddev.org/beta'];

      // Initialize, if necessary, and start the agent.
      if (await userAgent.firstLaunch()) {
        recoveryPhrase = await userAgent.initialize({ password, recoveryPhrase, dwnEndpoints: serviceEndpointNodes });
      }
      await userAgent.start({ password });
      // Attempt to retrieve the connected Identity if it exists.
      const connectedIdentity: BearerIdentity = await userAgent.identity.connectedIdentity();
      let identity: BearerIdentity;
      if (connectedIdentity) {
        // if a connected identity is found, use it
        // TODO: In the future, implement a way to re-connect an already connected identity and apply additional grants/protocols
        identity = connectedIdentity;
      } else if (walletConnectOptions) {
        // No connected identity found and connectOptions are provided, attempt to import a delegated DID from an external wallet
        try {
          // TEMPORARY: Placeholder for WalletConnect integration
          const { connectedDid, delegateDid, delegateGrants } = await WalletConnect.initClient(walletConnectOptions);

          // Import the delegated DID as an Identity in the User Agent.
          // Setting the connectedDID in the metadata applies a relationship between the signer identity and the one it is impersonating.
          identity = await userAgent.identity.import({ portableIdentity: {
            portableDid : delegateDid,
            metadata    : {
              connectedDid,
              name   : 'Default',
              tenant : delegateDid.uri,
              uri    : delegateDid.uri,
            }
          }});
          await userAgent.identity.manage({ portableIdentity: await identity.export() });

          // Attempts to process the connected grants to be used by the delegateDID
          // If the process fails, we want to clean up the identity
          await DwnApi.processConnectedGrants({ agent, delegateDid: delegateDid.uri, grants: delegateGrants });
        } catch (error:any) {
          // clean up the DID and Identity if import fails and throw
          // TODO: Implement the ability to purge all of our messages as a tenant
          await this.cleanUpIdentity({ identity, userAgent });
          throw new Error(`Failed to connect to wallet: ${error.message}`);
        }
      } else {
        // No connected identity found and no connectOptions provided, use local Identities
        // Query the Agent's DWN tenant for identity records.
        const identities = await userAgent.identity.list();

        // If an existing identity is not found found, create a new one.
        const existingIdentityCount = identities.length;
        if (existingIdentityCount === 0) {
          // Generate a new Identity for the end-user.
          identity = await userAgent.identity.create({
            didMethod  : 'dht',
            metadata   : { name: 'Default' },
            didOptions : {
              services: [
                {
                  id              : 'dwn',
                  type            : 'DecentralizedWebNode',
                  serviceEndpoint : serviceEndpointNodes,
                  enc             : '#enc',
                  sig             : '#sig',
                }
              ],
              verificationMethods: [
                {
                  algorithm : 'Ed25519',
                  id        : 'sig',
                  purposes  : ['assertionMethod', 'authentication']
                },
                {
                  algorithm : 'secp256k1',
                  id        : 'enc',
                  purposes  : ['keyAgreement']
                }
              ]
            }
          });

          // The User Agent will manage the Identity, which ensures it will be available on future
          // sessions.
          await userAgent.identity.manage({ portableIdentity: await identity.export() });

        } else {
          // If multiple identities are found, use the first one.
          // TODO: Implement selecting a connectedDid from multiple identities
          identity = identities[0];
        }
      }

      // If the stored identity has a connected DID, use it as the connected DID, otherwise use the identity's DID.
      connectedDid = identity.metadata.connectedDid ?? identity.did.uri;
      // If the stored identity has a connected DID, use the identity DID as the delegated DID, otherwise it is undefined.
      delegateDid = identity.metadata.connectedDid ? identity.did.uri : undefined;
      if (registration !== undefined) {
        // If a registration object is passed, we attempt to register the AgentDID and the ConnectedDID with the DWN endpoints provided
        try {
          for (const dwnEndpoint of serviceEndpointNodes) {
            // check if endpoint needs registration
            const serverInfo = await userAgent.rpc.getServerInfo(dwnEndpoint);
            if (serverInfo.registrationRequirements.length === 0) {
              // no registration required
              continue;
            }

            // register the agent DID
            await DwnRegistrar.registerTenant(dwnEndpoint, agent.agentDid.uri);

            // register the connected Identity DID
            await DwnRegistrar.registerTenant(dwnEndpoint, connectedDid);
          }

          // If no failures occurred, call the onSuccess callback
          registration.onSuccess();
        } catch(error) {
          // for any failure, call the onFailure callback with the error
          registration.onFailure(error);
        }
      }

      // Enable sync, unless explicitly disabled.
      if (sync !== 'off') {
        // First, register the user identity for sync.
        await userAgent.sync.registerIdentity({ did: connectedDid });

        // Enable sync using the specified interval or default.
        sync ??= '2m';
        userAgent.sync.startSync({ interval: sync })
          .catch((error: any) => {
            console.error(`Sync failed: ${error}`);
          });
      }
    }

    const web5 = new Web5({ agent, connectedDid, delegateDid });

    return { web5, did: connectedDid, delegateDid, recoveryPhrase };
  }

  /**
   * Cleans up the DID, Keys and Identity. Primarily used by a failed WalletConnect import.
   * Does not throw on error, but logs to console.
   */
  private static async cleanUpIdentity({ identity, userAgent }:{
    identity: BearerIdentity,
    userAgent: Web5UserAgent
  }): Promise<void> {
    try {
      // Delete the DID and the Associated Keys
      await userAgent.did.delete({
        didUri    : identity.did.uri,
        tenant    : identity.metadata.tenant,
        deleteKey : true,
      });
    } catch(error: any) {
      console.error(`Failed to delete DID ${identity.did.uri}: ${error.message}`);
    }

    try {
      // Delete the Identity
      await userAgent.identity.delete({ didUri: identity.did.uri });
    } catch(error: any) {
      console.error(`Failed to delete Identity ${identity.metadata.name}: ${error.message}`);
    }
  }


  /**
    *
    * Recovers a {@link Web5Agent} from a recovery phrase and connects it to the local DWN.
    *
    * @param params - Params used to recover the agent and connect to the local DWN.
    * @param params.password - The Web5 app `password` used to protect data on the device.
    * @param params.recoveryPhrase - The `recoveryPhrase` used to recover the identity vault.
    * @param params.dwnEndpoints - The DWN service endpoints to register to the agent DID.
    * @param params.sync - Enable synchronization of DWN records between local and remote DWNs.
    * @param params.dids - The connected DID(s) to recover from the DWN. Can be 1 or more.
    * @returns A promise that resolves to a {@link Web5} instance.
    */
  static async recover({
    password, recoveryPhrase, dwnEndpoints, dids, sync
  }: Web5RecoverParams): Promise<Web5ConnectResult> {
    // Validate the recovery parameters.
    validateRecoverParams({ password, recoveryPhrase, dwnEndpoints, dids });

    // Get default tech preview hosted nodes if not provided.
    dwnEndpoints ??= ['https://dwn.tbddev.org/beta'];

    // Initialize the agent with the provided recovery phrase, password and dwnEndpoints.
    const agent = await Web5UserAgent.create();
    await agent.initialize({ password, recoveryPhrase, dwnEndpoints });

    // Start the agent.
    await agent.start({ password });

    // Register the agentDid.
    await agent.sync.registerIdentity({ did: agent.agentDid.uri })

    // Enable sync using the specified interval or default.
    await agent.sync.sync({ syncDirection: 'pull' })
      .catch((error: any) => {
        console.error(`Sync pull failed: ${error}`);
      });

    // Get the agent identities and check if any exist.
    const agentIdentities = await agent.identity.list();
    if (!agentIdentities.length) {
      throw new Error('recover() failed: no identities found in the agent');
    }

    // Filter through the agent identities to find only the dids provided for recovery.
    const matchingIdentities: BearerIdentity[] = agentIdentities.filter(
      agentIdentity => dids.find(did => did === agentIdentity.did.uri)
    );

    // Check if any provided dids match those in the agent identities list.
    const matchingIdentitiesLength = matchingIdentities.length;
    if (!matchingIdentitiesLength) {
      throw new Error('recover() failed: no matching dids found in the agent');
    }

    // If one matching identity is found, use it as the connected did.
    // Else reduce the matching identities down to the identity with the most highest versionId.
    const identity: BearerIdentity = matchingIdentitiesLength === 1
      ? matchingIdentities[0]
      : matchingIdentities.reduce(
        (prevDid, currDid) => prevDid.did.metadata.versionId > currDid.did.metadata.versionId
          ? prevDid
          : currDid
      );

    const connectedDid = identity.did.uri;

    sync ??= '2m';
    agent.sync.startSync({ interval: sync })
      .catch((error: any) => {
        console.error(`Start sync failed: ${error}`);
      });

    const web5 = new Web5({ agent, connectedDid });

    return { web5, did: connectedDid };
  }

}<|MERGE_RESOLUTION|>--- conflicted
+++ resolved
@@ -17,11 +17,7 @@
 import { DidApi } from './did-api.js';
 import { DwnApi } from './dwn-api.js';
 import { VcApi } from './vc-api.js';
-<<<<<<< HEAD
-import { PortableDid } from '@web5/dids';
 import { validateRecoverParams } from './utils.js';
-=======
->>>>>>> c5a42349
 
 /** Override defaults configured during the technical preview phase. */
 export type TechPreviewOptions = {
@@ -486,10 +482,10 @@
     await agent.start({ password });
 
     // Register the agentDid.
-    await agent.sync.registerIdentity({ did: agent.agentDid.uri })
+    await agent.sync.registerIdentity({ did: agent.agentDid.uri });
 
     // Enable sync using the specified interval or default.
-    await agent.sync.sync({ syncDirection: 'pull' })
+    await agent.sync.syncOnce({ syncDirection: 'pull' })
       .catch((error: any) => {
         console.error(`Sync pull failed: ${error}`);
       });
