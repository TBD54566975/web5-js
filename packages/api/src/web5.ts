/**
 * NOTE: Added reference types here to avoid a `pnpm` bug during build.
 * https://github.com/TBD54566975/web5-js/pull/507
 */
/// <reference types="@tbd54566975/dwn-sdk-js" />

import type {
  BearerIdentity,
  DwnDataEncodedRecordsWriteMessage,
  DwnMessagesPermissionScope,
  DwnProtocolDefinition,
  DwnRecordsPermissionScope,
  HdIdentityVault,
  Permission,
  WalletConnectOptions,
  Web5Agent,
} from '@web5/agent';

import { Web5UserAgent } from '@web5/user-agent';
import { DwnRegistrar, WalletConnect } from '@web5/agent';

import { DidApi } from './did-api.js';
import { DwnApi } from './dwn-api.js';
import { VcApi } from './vc-api.js';
import { PermissionGrant } from './permission-grant.js';

/** Override defaults configured during the technical preview phase. */
export type TechPreviewOptions = {
  /** Override default dwnEndpoints provided for technical preview. */
  dwnEndpoints?: string[];
};

/** Override defaults for DID creation. */
export type DidCreateOptions = {
  /** Override default dwnEndpoints provided during DID creation. */
  dwnEndpoints?: string[];
}

/**
 * Represents a permission request for a protocol definition.
 */
export type ConnectPermissionRequest = {
  /**
   * The protocol definition for the protocol being requested.
   */
  protocolDefinition: DwnProtocolDefinition;
  /**
   * The permissions being requested for the protocol. If none are provided, the default is to request all permissions.
   */
  permissions?: Permission[];
}

/**
 * Options for connecting to a Web5 agent. This includes the ability to connect to an external wallet
 */
export type ConnectOptions = Omit<WalletConnectOptions, 'permissionRequests'> & {
  /**
   * The permissions that are being requested for the connected DID.
   * This is used to create the {@link ConnectPermissionRequest} for the wallet connect flow.
   */
  permissionRequests: ConnectPermissionRequest[];
}

/** Optional overrides that can be provided when calling {@link Web5.connect}. */
export type Web5ConnectOptions = {
  /**
   * When specified, external wallet connect flow is triggered.
   * This param currently will not work in apps that are currently connected.
   * It must only be invoked at registration with a reset and empty DWN and agent.
   */
  walletConnectOptions?: ConnectOptions;

  /**
   * Provide a {@link Web5Agent} implementation. Defaults to creating a local
   * {@link Web5UserAgent} if one isn't provided
   **/
  agent?: Web5Agent;

  /**
   * Provide an instance of a {@link HdIdentityVault} implementation. Defaults to
   * a LevelDB-backed store with an insecure, static unlock password if one
   * isn't provided. To allow the app user to enter a secure password of
   * their choosing, provide an initialized {@link HdIdentityVault} instance.
   **/
  agentVault?: HdIdentityVault;

  /** Specify an existing DID to connect to. */
  connectedDid?: string;

  /**
   * The Web5 app `password` is used to protect data on the device the application is running on.
   *
   * Only the end user should know this password: it should not be stored on the device or
   * transmitted over the network.
   *
   * This password is crucial for the security of an identity vault that stores the local Agent's
   * cryptographic keys and decentralized identifier (DID). The vault's content is encrypted using
   * the password, making it accessible only to those who know the password.
   *
   * App users should be advised to use a strong, unique passphrase that is not shared across
   * different services or applications. The password should be kept confidential and not be
   * exposed to unauthorized entities. Losing the password may result in irreversible loss of
   * access to the vault's contents.
   */
  password?: string;

  /**
   * The `recoveryPhrase` is a unique, secure key for recovering the identity vault.
   *
   * This phrase is a series of 12 words generated securely and known only to the user. It plays a
   * critical role in the security of the identity vault by enabling the recovery of the vault's
   * contents, including cryptographic keys and the Agent's decentralized identifier (DID), across
   * different devices or if the original device is compromised or lost.
   *
   * The recovery phrase is akin to a master key, as anyone with access to this phrase can restore
   * and access the vault's contents. It’s combined with the app `password` to encrypt the vault's
   * content.
   *
   * Unlike a password, the recovery phrase is not intended for regular use but as a secure backup
   * method for vault recovery. Losing this phrase can result in permanent loss of access to the
   * vault's contents, as it cannot be reset or retrieved if forgotten.
   *
   * Users should treat the recovery phrase with the highest level of security, ensuring it is
   * never shared, stored online, or exposed to potential threats. It is the user's responsibility
   * to keep this phrase safe to maintain the integrity and accessibility of their secured data. It
   * is recommended to write it down and store it in a secure location, separate from the device and
   * digital backups.
   */
  recoveryPhrase?: string;

  /**
   * Enable synchronization of DWN records between local and remote DWNs.
   * Sync defaults to running every 2 minutes and can be set to any value accepted by `ms()`.
   * To disable sync set to 'off'.
   */
  sync?: string;

  /**
   * Override defaults configured during the technical preview phase.
   * See {@link TechPreviewOptions} for available options.
   */
  techPreview?: TechPreviewOptions;

  /**
   * Override defaults configured options for creating a DID during connect.
   * See {@link DidCreateOptions} for available options.
   */
  didCreateOptions?: DidCreateOptions;

  /**
   * If the `registration` option is provided, the agent DID and the connected DID will be registered with the DWN endpoints provided by `techPreview` or `didCreateOptions`.
   *
   * If registration fails, the `onFailure` callback will be called with the error.
   * If registration is successful, the `onSuccess` callback will be called.
   */
  registration? : {
    /** Called when all of the DWN registrations are successful */
    onSuccess: () => void;
    /** Called when any of the DWN registrations fail */
    onFailure: (error: any) => void;
  }
}

/**
 * Represents the result of the Web5 connection process, including the Web5 instance,
 * the connected decentralized identifier (DID), and optionally the recovery phrase used
 * during the agent's initialization.
 */
export type Web5ConnectResult = {
  /** The Web5 instance, providing access to the agent, DID, DWN, and VC APIs. */
  web5: Web5;

  /** The DID that has been connected or created during the connection process. */
  did: string;

  /**
   * The first time a Web5 agent is initialized, the recovery phrase that was used to generate the
   * agent's DID and keys is returned. This phrase can be used to recover the agent's vault contents
   * and should be stored securely by the user.
   */
  recoveryPhrase?: string;

  /**
   * The resulting did of a successful wallet connect. Only returned on success if
   * {@link WalletConnectOptions} was provided.
   */
  delegateDid?: string;
};

/**
 * Parameters that are passed to Web5 constructor.
 *
 * @see {@link Web5ConnectOptions}
 */
export type Web5Params = {
  /**
   * A {@link Web5Agent} instance that handles DIDs, DWNs and VCs requests. The agent manages the
   * user keys and identities, and is responsible to sign and verify messages.
   */
  agent: Web5Agent;

  /** The DID of the tenant under which all DID, DWN, and VC requests are being performed. */
  connectedDid: string;

  /** The DID that will be signing Web5 messages using grants from the connectedDid */
  delegateDid?: string;
};

/**
 * The main Web5 API interface. It manages the creation of a DID if needed, the connection to the
 * local DWN and all the web5 main foundational APIs such as VC, syncing, etc.
 */
export class Web5 {
  /**
   * A {@link Web5Agent} instance that handles DIDs, DWNs and VCs requests. The agent manages the
   * user keys and identities, and is responsible to sign and verify messages.
   */
  agent: Web5Agent;

  /** Exposed instance to the DID APIs, allow users to create and resolve DIDs  */
  did: DidApi;

  /** Exposed instance to the DWN APIs, allow users to read/write records */
  dwn: DwnApi;

  /** Exposed instance to the VC APIs, allow users to issue, present and verify VCs */
  vc: VcApi;

  constructor({ agent, connectedDid, delegateDid }: Web5Params) {
    this.agent = agent;
    this.did = new DidApi({ agent, connectedDid });
    this.dwn = new DwnApi({ agent, connectedDid, delegateDid });
    this.vc = new VcApi({ agent, connectedDid });
  }

  /**
   * Connects to a {@link Web5Agent}. Defaults to creating a local {@link Web5UserAgent} if one
   * isn't provided.
   *
   * If `walletConnectOptions` are provided, a WalletConnect flow will be initiated to import a delegated DID from an external wallet.
   * If there is a failure at any point during connecting and processing grants, all created DIDs and Identities as well as the provided grants
   * will be cleaned up and an error thrown. This allows for subsequent Connect attempts to be made without any errors.
   *
   * @param options - Optional overrides that can be provided when calling {@link Web5.connect}.
   * @returns A promise that resolves to a {@link Web5} instance and the connected DID.
   */
  static async connect({
    agent,
    agentVault,
    connectedDid,
    password,
    recoveryPhrase,
    sync,
    techPreview,
    didCreateOptions,
    registration,
    walletConnectOptions,
  }: Web5ConnectOptions = {}): Promise<Web5ConnectResult> {
    let delegateDid: string | undefined;
    if (agent === undefined) {
      let registerSync = false;
      // A custom Web5Agent implementation was not specified, so use default managed user agent.
      const userAgent = await Web5UserAgent.create({ agentVault });
      agent = userAgent;

      // Warn the developer and application user of the security risks of using a static password.
      if (password === undefined) {
        password = 'insecure-static-phrase';
        console.warn(
          '%cSECURITY WARNING:%c ' +
          'You have not set a password, which defaults to a static, guessable value. ' +
          'This significantly compromises the security of your data. ' +
          'Please configure a secure, unique password.',
          'font-weight: bold; color: red;',
          'font-weight: normal; color: inherit;'
        );
      }

      // Use the specified DWN endpoints or the latest TBD hosted DWN
      const serviceEndpointNodes = techPreview?.dwnEndpoints ?? didCreateOptions?.dwnEndpoints ?? ['https://dwn.tbddev.org/beta'];

      // Initialize, if necessary, and start the agent.
      if (await userAgent.firstLaunch()) {
        recoveryPhrase = await userAgent.initialize({ password, recoveryPhrase, dwnEndpoints: serviceEndpointNodes });
      }
      await userAgent.start({ password });
      // Attempt to retrieve the connected Identity if it exists.
      const connectedIdentity: BearerIdentity = await userAgent.identity.connectedIdentity();
      let identity: BearerIdentity;
      let connectedProtocols: string[] = [];
      if (connectedIdentity) {
        // if a connected identity is found, use it
        // TODO: In the future, implement a way to re-connect an already connected identity and apply additional grants/protocols
        identity = connectedIdentity;
      } else if (walletConnectOptions) {
        if (sync === 'off') {
          // Currently we require sync to be enabled when using WalletConnect
          // This is to ensure a connected app is not in a disjointed state from any other clients/app using the connectedDid
          throw new Error('Sync must not be disabled when using WalletConnect');
        }

        // Since we are connecting a new identity, we will want to register sync for the connectedDid
        registerSync = true;

        // No connected identity found and connectOptions are provided, attempt to import a delegated DID from an external wallet
        try {
          const { permissionRequests, ...connectOptions } = walletConnectOptions;
          const walletPermissionRequests = permissionRequests.map(({ protocolDefinition, permissions }) => WalletConnect.createPermissionRequestForProtocol({
            definition  : protocolDefinition,
            permissions : permissions ?? [
              'read', 'write', 'delete', 'query', 'subscribe'
            ]}
          ));

          const { delegatePortableDid, connectedDid, delegateGrants } = await WalletConnect.initClient({
            ...connectOptions,
            permissionRequests: walletPermissionRequests,
          });

          // Import the delegated DID as an Identity in the User Agent.
          // Setting the connectedDID in the metadata applies a relationship between the signer identity and the one it is impersonating.
          identity = await userAgent.identity.import({ portableIdentity: {
            portableDid : delegatePortableDid,
            metadata    : {
              connectedDid,
              name   : 'Default',
              tenant : delegatePortableDid.uri,
              uri    : delegatePortableDid.uri,
            }
          }});
          await userAgent.identity.manage({ portableIdentity: await identity.export() });

          // Attempts to process the connected grants to be used by the delegateDID
          // If the process fails, we want to clean up the identity
          // the connected grants will return a de-duped array of protocol URIs that are used to register sync for those protocols
          connectedProtocols = await this.processConnectedGrants({ agent, delegateDid: delegatePortableDid.uri, grants: delegateGrants });
        } catch (error:any) {
          // clean up the DID and Identity if import fails and throw
          // TODO: Implement the ability to purge all of our messages as a tenant
          await this.cleanUpIdentity({ identity, userAgent });
          throw new Error(`Failed to connect to wallet: ${error.message}`);
        }
      } else {
        // No connected identity found and no connectOptions provided, use local Identities
        // Query the Agent's DWN tenant for identity records.
        const identities = await userAgent.identity.list();

        // If an existing identity is not found found, create a new one.
        const existingIdentityCount = identities.length;
        if (existingIdentityCount === 0) {
<<<<<<< HEAD
=======
          // since we are creating a new identity, we will want to register sync for the created Did
          registerSync = true;

          // Use the specified DWN endpoints or the latest TBD hosted DWN
          const serviceEndpointNodes = techPreview?.dwnEndpoints ?? didCreateOptions?.dwnEndpoints ?? ['https://dwn.tbddev.org/beta'];

>>>>>>> d7252ff4
          // Generate a new Identity for the end-user.
          identity = await userAgent.identity.create({
            didMethod  : 'dht',
            metadata   : { name: 'Default' },
            didOptions : {
              services: [
                {
                  id              : 'dwn',
                  type            : 'DecentralizedWebNode',
                  serviceEndpoint : serviceEndpointNodes,
                  enc             : '#enc',
                  sig             : '#sig',
                }
              ],
              verificationMethods: [
                {
                  algorithm : 'Ed25519',
                  id        : 'sig',
                  purposes  : ['assertionMethod', 'authentication']
                },
                {
                  algorithm : 'secp256k1',
                  id        : 'enc',
                  purposes  : ['keyAgreement']
                }
              ]
            }
          });

          // The User Agent will manage the Identity, which ensures it will be available on future
          // sessions.
          await userAgent.identity.manage({ portableIdentity: await identity.export() });

        } else {
          // If multiple identities are found, use the first one.
          // TODO: Implement selecting a connectedDid from multiple identities
          identity = identities[0];
        }
      }

      // If the stored identity has a connected DID, use it as the connected DID, otherwise use the identity's DID.
      connectedDid = identity.metadata.connectedDid ?? identity.did.uri;
      // If the stored identity has a connected DID, use the identity DID as the delegated DID, otherwise it is undefined.
      delegateDid = identity.metadata.connectedDid ? identity.did.uri : undefined;
      if (registration !== undefined) {
        // If a registration object is passed, we attempt to register the AgentDID and the ConnectedDID with the DWN endpoints provided
        try {
          for (const dwnEndpoint of serviceEndpointNodes) {
            // check if endpoint needs registration
            const serverInfo = await userAgent.rpc.getServerInfo(dwnEndpoint);
            if (serverInfo.registrationRequirements.length === 0) {
              // no registration required
              continue;
            }

            // register the agent DID
            await DwnRegistrar.registerTenant(dwnEndpoint, agent.agentDid.uri);

            // register the connected Identity DID
            await DwnRegistrar.registerTenant(dwnEndpoint, connectedDid);
          }

          // If no failures occurred, call the onSuccess callback
          registration.onSuccess();
        } catch(error) {
          // for any failure, call the onFailure callback with the error
          registration.onFailure(error);
        }
      }

      // Enable sync, unless explicitly disabled.
      if (sync !== 'off') {
        // First, register the user identity for sync.
        // The connected protocols are used to register sync for only a subset of protocols from the connectedDid's DWN

        if (registerSync) {
          await userAgent.sync.registerIdentity({
            did     : connectedDid,
            options : {
              delegateDid,
              protocols: connectedProtocols
            }
          });

          if(walletConnectOptions !== undefined) {
            // If we are using WalletConnect, we should do a one-shot sync to pull down any messages that are associated with the connectedDid
            await userAgent.sync.sync('pull');
          }

        }

        // Enable sync using the specified interval or default.
        sync ??= '2m';
        userAgent.sync.startSync({ interval: sync })
          .catch((error: any) => {
            console.error(`Sync failed: ${error}`);
          });
      }
    }

    const web5 = new Web5({ agent, connectedDid, delegateDid });

    return { web5, did: connectedDid, delegateDid, recoveryPhrase };
  }

  /**
   * Cleans up the DID, Keys and Identity. Primarily used by a failed WalletConnect import.
   * Does not throw on error, but logs to console.
   */
  private static async cleanUpIdentity({ identity, userAgent }:{
    identity: BearerIdentity,
    userAgent: Web5UserAgent
  }): Promise<void> {
    try {
      // Delete the DID and the Associated Keys
      await userAgent.did.delete({
        didUri    : identity.did.uri,
        tenant    : identity.metadata.tenant,
        deleteKey : true,
      });
    } catch(error: any) {
      console.error(`Failed to delete DID ${identity.did.uri}: ${error.message}`);
    }

    try {
      // Delete the Identity
      await userAgent.identity.delete({ didUri: identity.did.uri });
    } catch(error: any) {
      console.error(`Failed to delete Identity ${identity.metadata.name}: ${error.message}`);
    }
  }

  /**
   * A static method to process connected grants for a delegate DID.
   *
   * This will store the grants as the DWN owner to be used later when impersonating the connected DID.
   */
  static async processConnectedGrants({ grants, agent, delegateDid }: {
    grants: DwnDataEncodedRecordsWriteMessage[],
    agent: Web5Agent,
    delegateDid: string,
  }): Promise<string[]> {
    const connectedProtocols = new Set<string>();
    for (const grantMessage of grants) {
      // use the delegateDid as the connectedDid of the grant as they do not yet support impersonation/delegation
      const grant = await PermissionGrant.parse({ connectedDid: delegateDid, agent, message: grantMessage });
      // store the grant as the owner of the DWN, this will allow the delegateDid to use the grant when impersonating the connectedDid
      const { status } = await grant.store(true);
      if (status.code !== 202) {
        throw new Error(`AgentDwnApi: Failed to process connected grant: ${status.detail}`);
      }

      const protocol = (grant.scope as DwnMessagesPermissionScope | DwnRecordsPermissionScope).protocol;
      if (protocol) {
        connectedProtocols.add(protocol);
      }
    }

    // currently we return a de-duped set of protocols represented by these grants, this is used to register protocols for sync
    // we expect that any connected protocols will include MessagesQuery and MessagesRead grants that will allow it to sync
    return [...connectedProtocols];
  }
}<|MERGE_RESOLUTION|>--- conflicted
+++ resolved
@@ -348,15 +348,9 @@
         // If an existing identity is not found found, create a new one.
         const existingIdentityCount = identities.length;
         if (existingIdentityCount === 0) {
-<<<<<<< HEAD
-=======
           // since we are creating a new identity, we will want to register sync for the created Did
           registerSync = true;
 
-          // Use the specified DWN endpoints or the latest TBD hosted DWN
-          const serviceEndpointNodes = techPreview?.dwnEndpoints ?? didCreateOptions?.dwnEndpoints ?? ['https://dwn.tbddev.org/beta'];
-
->>>>>>> d7252ff4
           // Generate a new Identity for the end-user.
           identity = await userAgent.identity.create({
             didMethod  : 'dht',
