/**
 * NOTE: Added reference types here to avoid a `pnpm` bug during build.
 * https://github.com/TBD54566975/web5-js/pull/507
 */
/// <reference types="@tbd54566975/dwn-sdk-js" />

import {
  BearerIdentity,
  DwnDataEncodedRecordsWriteMessage,
  DwnMessagesPermissionScope,
  DwnProtocolDefinition,
  DwnRecordsPermissionScope,
  HdIdentityVault,
  Permission,
  WalletConnectOptions,
  Web5Agent,
} from '@web5/agent';

import { Web5UserAgent } from '@web5/user-agent';
import { DwnRegistrar, WalletConnect } from '@web5/agent';

import { DidApi } from './did-api.js';
import { DwnApi } from './dwn-api.js';
import { VcApi } from './vc-api.js';
<<<<<<< HEAD
import { validateRecoverParams } from './utils.js';
import { LevelStore } from '@web5/common';
import { DwnError } from '@tbd54566975/dwn-sdk-js';
=======
import { PermissionGrant } from './permission-grant.js';
>>>>>>> e1ff3c39

/** Override defaults configured during the technical preview phase. */
export type TechPreviewOptions = {
  /** Override default dwnEndpoints provided for technical preview. */
  dwnEndpoints?: string[];
};

/** Override defaults for DID creation. */
export type DidCreateOptions = {
  /** Override default dwnEndpoints provided during DID creation. */
  dwnEndpoints?: string[];
}

/**
 * Represents a permission request for a protocol definition.
 */
export type ConnectPermissionRequest = {
  /**
   * The protocol definition for the protocol being requested.
   */
  protocolDefinition: DwnProtocolDefinition;
  /**
   * The permissions being requested for the protocol. If none are provided, the default is to request all permissions.
   */
  permissions?: Permission[];
}

/**
 * Options for connecting to a Web5 agent. This includes the ability to connect to an external wallet
 */
export type ConnectOptions = Omit<WalletConnectOptions, 'permissionRequests'> & {
  /**
   * The permissions that are being requested for the connected DID.
   * This is used to create the {@link ConnectPermissionRequest} for the wallet connect flow.
   */
  permissionRequests: ConnectPermissionRequest[];
}

/** Optional overrides that can be provided when calling {@link Web5.connect}. */
export type Web5ConnectOptions = {
  /**
   * When specified, external wallet connect flow is triggered.
   * This param currently will not work in apps that are currently connected.
   * It must only be invoked at registration with a reset and empty DWN and agent.
   */
  walletConnectOptions?: ConnectOptions;

  /**
   * Provide a {@link Web5Agent} implementation. Defaults to creating a local
   * {@link Web5UserAgent} if one isn't provided
   **/
  agent?: Web5Agent;

  /**
   * Provide an instance of a {@link HdIdentityVault} implementation. Defaults to
   * a LevelDB-backed store with an insecure, static unlock password if one
   * isn't provided. To allow the app user to enter a secure password of
   * their choosing, provide an initialized {@link HdIdentityVault} instance.
   **/
  agentVault?: HdIdentityVault;

  /** Specify an existing DID to connect to. */
  connectedDid?: string;

  /**
   * The Web5 app `password` is used to protect data on the device the application is running on.
   *
   * Only the end user should know this password: it should not be stored on the device or
   * transmitted over the network.
   *
   * This password is crucial for the security of an identity vault that stores the local Agent's
   * cryptographic keys and decentralized identifier (DID). The vault's content is encrypted using
   * the password, making it accessible only to those who know the password.
   *
   * App users should be advised to use a strong, unique passphrase that is not shared across
   * different services or applications. The password should be kept confidential and not be
   * exposed to unauthorized entities. Losing the password may result in irreversible loss of
   * access to the vault's contents.
   */
  password?: string;

  /**
   * The `recoveryPhrase` is a unique, secure key for recovering the identity vault.
   *
   * This phrase is a series of 12 words generated securely and known only to the user. It plays a
   * critical role in the security of the identity vault by enabling the recovery of the vault's
   * contents, including cryptographic keys and the Agent's decentralized identifier (DID), across
   * different devices or if the original device is compromised or lost.
   *
   * The recovery phrase is akin to a master key, as anyone with access to this phrase can restore
   * and access the vault's contents. It’s combined with the app `password` to encrypt the vault's
   * content.
   *
   * Unlike a password, the recovery phrase is not intended for regular use but as a secure backup
   * method for vault recovery. Losing this phrase can result in permanent loss of access to the
   * vault's contents, as it cannot be reset or retrieved if forgotten.
   *
   * Users should treat the recovery phrase with the highest level of security, ensuring it is
   * never shared, stored online, or exposed to potential threats. It is the user's responsibility
   * to keep this phrase safe to maintain the integrity and accessibility of their secured data. It
   * is recommended to write it down and store it in a secure location, separate from the device and
   * digital backups.
   */
  recoveryPhrase?: string;

  /**
   * Enable synchronization of DWN records between local and remote DWNs.
   * Sync defaults to running every 2 minutes and can be set to any value accepted by `ms()`.
   * To disable sync set to 'off'.
   */
  sync?: string;

  /**
   * Override defaults configured during the technical preview phase.
   * See {@link TechPreviewOptions} for available options.
   */
  techPreview?: TechPreviewOptions;

  /**
   * Override defaults configured options for creating a DID during connect.
   * See {@link DidCreateOptions} for available options.
   */
  didCreateOptions?: DidCreateOptions;

  /**
   * If the `registration` option is provided, the agent DID and the connected DID will be registered with the DWN endpoints provided by `techPreview` or `didCreateOptions`.
   *
   * If registration fails, the `onFailure` callback will be called with the error.
   * If registration is successful, the `onSuccess` callback will be called.
   */
  registration? : {
    /** Called when all of the DWN registrations are successful */
    onSuccess: () => void;
    /** Called when any of the DWN registrations fail */
    onFailure: (error: any) => void;
  }
}

/**
 * Represents the result of the Web5 connection process, including the Web5 instance,
 * the connected decentralized identifier (DID), and optionally the recovery phrase used
 * during the agent's initialization.
 */
export type Web5ConnectResult = {
  /** The Web5 instance, providing access to the agent, DID, DWN, and VC APIs. */
  web5: Web5;

  /** The DID that has been connected or created during the connection process. */
  did: string;

  /**
   * The first time a Web5 agent is initialized, the recovery phrase that was used to generate the
   * agent's DID and keys is returned. This phrase can be used to recover the agent's vault contents
   * and should be stored securely by the user.
   */
  recoveryPhrase?: string;

  /**
   * The resulting did of a successful wallet connect. Only returned on success if
   * {@link WalletConnectOptions} was provided.
   */
  delegateDid?: string;
};

/**
 * Parameters that are passed to Web5 constructor.
 *
 * @see {@link Web5ConnectOptions}
 */
export type Web5Params = {
  /**
   * A {@link Web5Agent} instance that handles DIDs, DWNs and VCs requests. The agent manages the
   * user keys and identities, and is responsible to sign and verify messages.
   */
  agent: Web5Agent;

  /** The DID of the tenant under which all DID, DWN, and VC requests are being performed. */
  connectedDid: string;

  /** The DID that will be signing Web5 messages using grants from the connectedDid */
  delegateDid?: string;
};

export type Web5RecoverParams = {
  /**
   * The Web5 app `password` is used to protect data on the device the application is running on.
   *
   * See {@link Web5ConnectOptions.password} for more information.
   */
  password: string;

  /**
   * The `recoveryPhrase` is a unique, secure key for recovering the identity vault.
   *
   * See {@link Web5ConnectOptions.recoveryPhrase} for more information.
   */
  recoveryPhrase: string;

  /**
   * The dwnEndpoints are used to register DWN service endpoints to the agent DID allowing for full
   * recovery of the agent did and its associated connected dids from the listed DWN(s).
   * Also allows for the use of the agentDid as the connectedDid. E.g., server side applications
   * that do not need the agentDid/connectedDid(s) pattern.
   *
   * See {@link TechPreviewOptions.dwnEndpoints} and {@link HdIdentityVaultInitializeParams} for more information.
   */
  dwnEndpoints: string[];

  /**
   * The connected DID(s) to recover from the DWN. Can be 1 or more.
   * Leave blank to recover all DIDs from the DWN.
   */
  dids?: string[];

  /**
   *
   * Passing a sync interval will engage the sync process after recovery similar to the connect process.
   *
   * Enable synchronization of DWN records between local and remote DWNs.
   * Sync defaults to running every 2 minutes and can be set to any value accepted by `ms()`.
   * To disable sync, leave undefined or set to 'off'. Turning sync off will allow the recover function to complete
   * and return after recovering the Web5 data.
   *
   * See {@link Web5ConnectOptions.sync} for more information.
   */
  sync?: string;
};

/**
 * The main Web5 API interface. It manages the creation of a DID if needed, the connection to the
 * local DWN and all the web5 main foundational APIs such as VC, syncing, etc.
 */
export class Web5 {
  /**
   * A {@link Web5Agent} instance that handles DIDs, DWNs and VCs requests. The agent manages the
   * user keys and identities, and is responsible to sign and verify messages.
   */
  agent: Web5Agent;

  /** Exposed instance to the DID APIs, allow users to create and resolve DIDs  */
  did: DidApi;

  /** Exposed instance to the DWN APIs, allow users to read/write records */
  dwn: DwnApi;

  /** Exposed instance to the VC APIs, allow users to issue, present and verify VCs */
  vc: VcApi;

  constructor({ agent, connectedDid, delegateDid }: Web5Params) {
    this.agent = agent;
    this.did = new DidApi({ agent, connectedDid });
    this.dwn = new DwnApi({ agent, connectedDid, delegateDid });
    this.vc = new VcApi({ agent, connectedDid });
  }

  /**
   * Connects to a {@link Web5Agent}. Defaults to creating a local {@link Web5UserAgent} if one
   * isn't provided.
   *
   * If `walletConnectOptions` are provided, a WalletConnect flow will be initiated to import a delegated DID from an external wallet.
   * If there is a failure at any point during connecting and processing grants, all created DIDs and Identities as well as the provided grants
   * will be cleaned up and an error thrown. This allows for subsequent Connect attempts to be made without any errors.
   *
   * @param options - Optional overrides that can be provided when calling {@link Web5.connect}.
   * @returns A promise that resolves to a {@link Web5} instance and the connected DID.
   */
  static async connect({
    agent,
    agentVault,
    connectedDid,
    password,
    recoveryPhrase,
    sync,
    techPreview,
    didCreateOptions,
    registration,
    walletConnectOptions,
  }: Web5ConnectOptions = {}): Promise<Web5ConnectResult> {
    let delegateDid: string | undefined;
    if (agent === undefined) {
      let registerSync = false;
      // A custom Web5Agent implementation was not specified, so use default managed user agent.
      const userAgent = await Web5UserAgent.create({ agentVault });
      agent = userAgent;

      // Warn the developer and application user of the security risks of using a static password.
      if (password === undefined) {
        password = 'insecure-static-phrase';
        console.warn(
          '%cSECURITY WARNING:%c ' +
          'You have not set a password, which defaults to a static, guessable value. ' +
          'This significantly compromises the security of your data. ' +
          'Please configure a secure, unique password.',
          'font-weight: bold; color: red;',
          'font-weight: normal; color: inherit;'
        );
      }

      // Use the specified DWN endpoints or the latest TBD hosted DWN
      const serviceEndpointNodes = techPreview?.dwnEndpoints ?? didCreateOptions?.dwnEndpoints ?? ['https://dwn.tbddev.org/beta'];

      // Initialize, if necessary, and start the agent.
      if (await userAgent.firstLaunch()) {
        recoveryPhrase = await userAgent.initialize({ password, recoveryPhrase, dwnEndpoints: serviceEndpointNodes });
      }
      await userAgent.start({ password });
      // Attempt to retrieve the connected Identity if it exists.
      const connectedIdentity: BearerIdentity = await userAgent.identity.connectedIdentity();
      let identity: BearerIdentity;
      let connectedProtocols: string[] = [];
      if (connectedIdentity) {
        // if a connected identity is found, use it
        // TODO: In the future, implement a way to re-connect an already connected identity and apply additional grants/protocols
        identity = connectedIdentity;
      } else if (walletConnectOptions) {
        if (sync === 'off') {
          // Currently we require sync to be enabled when using WalletConnect
          // This is to ensure a connected app is not in a disjointed state from any other clients/app using the connectedDid
          throw new Error('Sync must not be disabled when using WalletConnect');
        }

        // Since we are connecting a new identity, we will want to register sync for the connectedDid
        registerSync = true;

        // No connected identity found and connectOptions are provided, attempt to import a delegated DID from an external wallet
        try {
          const { permissionRequests, ...connectOptions } = walletConnectOptions;
          const walletPermissionRequests = permissionRequests.map(({ protocolDefinition, permissions }) => WalletConnect.createPermissionRequestForProtocol({
            definition  : protocolDefinition,
            permissions : permissions ?? [
              'read', 'write', 'delete', 'query', 'subscribe'
            ]}
          ));

          const { delegatePortableDid, connectedDid, delegateGrants } = await WalletConnect.initClient({
            ...connectOptions,
            permissionRequests: walletPermissionRequests,
          });

          // Import the delegated DID as an Identity in the User Agent.
          // Setting the connectedDID in the metadata applies a relationship between the signer identity and the one it is impersonating.
          identity = await userAgent.identity.import({ portableIdentity: {
            portableDid : delegatePortableDid,
            metadata    : {
              connectedDid,
              name   : 'Default',
              tenant : delegatePortableDid.uri,
              uri    : delegatePortableDid.uri,
            }
          }});
          await userAgent.identity.manage({ portableIdentity: await identity.export() });

          // Attempts to process the connected grants to be used by the delegateDID
          // If the process fails, we want to clean up the identity
          // the connected grants will return a de-duped array of protocol URIs that are used to register sync for those protocols
          connectedProtocols = await this.processConnectedGrants({ agent, delegateDid: delegatePortableDid.uri, grants: delegateGrants });
        } catch (error:any) {
          // clean up the DID and Identity if import fails and throw
          // TODO: Implement the ability to purge all of our messages as a tenant
          await this.cleanUpIdentity({ identity, userAgent });
          throw new Error(`Failed to connect to wallet: ${error.message}`);
        }
      } else {
        // No connected identity found and no connectOptions provided, use local Identities
        // Query the Agent's DWN tenant for identity records.
        const identities = await userAgent.identity.list();

        // If an existing identity is not found found, create a new one.
        const existingIdentityCount = identities.length;
        if (existingIdentityCount === 0) {
<<<<<<< HEAD
=======
          // since we are creating a new identity, we will want to register sync for the created Did
          registerSync = true;

>>>>>>> e1ff3c39
          // Generate a new Identity for the end-user.
          identity = await userAgent.identity.create({
            didMethod  : 'dht',
            metadata   : { name: 'Default' },
            didOptions : {
              services: [
                {
                  id              : 'dwn',
                  type            : 'DecentralizedWebNode',
                  serviceEndpoint : serviceEndpointNodes,
                  enc             : '#enc',
                  sig             : '#sig',
                }
              ],
              verificationMethods: [
                {
                  algorithm : 'Ed25519',
                  id        : 'sig',
                  purposes  : ['assertionMethod', 'authentication']
                },
                {
                  algorithm : 'secp256k1',
                  id        : 'enc',
                  purposes  : ['keyAgreement']
                }
              ]
            }
          });

          // The User Agent will manage the Identity, which ensures it will be available on future
          // sessions.
          await userAgent.identity.manage({ portableIdentity: await identity.export() });

        } else {
          // If multiple identities are found, use the first one.
          // TODO: Implement selecting a connectedDid from multiple identities
          identity = identities[0];
        }
      }

      // If the stored identity has a connected DID, use it as the connected DID, otherwise use the identity's DID.
      connectedDid = identity.metadata.connectedDid ?? identity.did.uri;
      // If the stored identity has a connected DID, use the identity DID as the delegated DID, otherwise it is undefined.
      delegateDid = identity.metadata.connectedDid ? identity.did.uri : undefined;
      if (registration !== undefined) {
        // If a registration object is passed, we attempt to register the AgentDID and the ConnectedDID with the DWN endpoints provided
        try {
          for (const dwnEndpoint of serviceEndpointNodes) {
            // check if endpoint needs registration
            const serverInfo = await userAgent.rpc.getServerInfo(dwnEndpoint);
            if (serverInfo.registrationRequirements.length === 0) {
              // no registration required
              continue;
            }

            // register the agent DID
            await DwnRegistrar.registerTenant(dwnEndpoint, agent.agentDid.uri);

            // register the connected Identity DID
            await DwnRegistrar.registerTenant(dwnEndpoint, connectedDid);
          }

          // If no failures occurred, call the onSuccess callback
          registration.onSuccess();
        } catch(error) {
          // for any failure, call the onFailure callback with the error
          registration.onFailure(error);
        }
      }

      // Enable sync, unless explicitly disabled.
      if (sync !== 'off') {
        // First, register the user identity for sync.
        // The connected protocols are used to register sync for only a subset of protocols from the connectedDid's DWN

        if (registerSync) {
          await userAgent.sync.registerIdentity({
            did     : connectedDid,
            options : {
              delegateDid,
              protocols: connectedProtocols
            }
          });

          if(walletConnectOptions !== undefined) {
            // If we are using WalletConnect, we should do a one-shot sync to pull down any messages that are associated with the connectedDid
            await userAgent.sync.sync('pull');
          }
        }

        // Enable sync using the specified interval or default.
        sync ??= '2m';
        userAgent.sync.startSync({ interval: sync })
          .catch((error: any) => {
            console.error(`Sync failed: ${error}`);
          });
      }
    }

    const web5 = new Web5({ agent, connectedDid, delegateDid });

    return { web5, did: connectedDid, delegateDid, recoveryPhrase };
  }

  /**
   * Cleans up the DID, Keys and Identity. Primarily used by a failed WalletConnect import.
   * Does not throw on error, but logs to console.
   */
  private static async cleanUpIdentity({ identity, userAgent }:{
    identity: BearerIdentity,
    userAgent: Web5UserAgent
  }): Promise<void> {
    try {
      // Delete the DID and the Associated Keys
      await userAgent.did.delete({
        didUri    : identity.did.uri,
        tenant    : identity.metadata.tenant,
        deleteKey : true,
      });
    } catch(error: any) {
      console.error(`Failed to delete DID ${identity.did.uri}: ${error.message}`);
    }

    try {
      // Delete the Identity
      await userAgent.identity.delete({ didUri: identity.did.uri });
    } catch(error: any) {
      console.error(`Failed to delete Identity ${identity.metadata.name}: ${error.message}`);
    }
  }

<<<<<<< HEAD

  /**
    *
    * Recovers a {@link Web5Agent} from a recovery phrase and connects it to the local DWN.
    *
    * @param params - Params used to recover the agent and connect to the local DWN.
    * @param params.password - The Web5 app `password` used to protect data on the device.
    * @param params.recoveryPhrase - The `recoveryPhrase` used to recover the identity vault.
    * @param params.dwnEndpoints - The DWN service endpoints to register to the agent DID.
    * @param params.dids - Optional. The connected DID(s) to recover from the DWN. Can be 1 or more.
    * @param params.sync - Optional. Enable synchronization of DWN records between local and remote DWNs.
    * @returns A promise that resolves to a {@link Web5} instance.
    */
  static async recover({
    password, recoveryPhrase, dwnEndpoints, dids, sync
  }: Web5RecoverParams): Promise<Web5ConnectResult> {
    // Validate the recovery parameters.
    validateRecoverParams({ password, recoveryPhrase, dwnEndpoints, dids, sync });

    // Get default tech preview hosted nodes if not provided.
    dwnEndpoints ??= ['https://dwn.tbddev.org/beta'];

    // Create a new agent.
    const agent = await Web5UserAgent.create();
    if(!await agent.firstLaunch()) {
      throw new Error('recover() failed: agent already initialized');
    }

    // Initialize the agent with the provided recovery phrase, password and dwnEndpoints.
    await agent.initialize({ password, recoveryPhrase, dwnEndpoints });

    // Start the agent.
    await agent.start({ password });

    // Enable sync using the specified interval or default.
    await agent.sync.syncOnce({ syncDirection: 'pull' })
      .catch((error: any) => {
        console.error(`Sync pull failed: ${error}`);
      });

    // Create a new Web5 instance.
    const web5 = new Web5({ agent, connectedDid: agent.agentDid.uri });

    // Query the DWN for the agent's connected DID records.
    const { records, status, cursor } = await web5.dwn.records.query({
      from    : agent.agentDid.uri,
      message : {
        filter: {
          protocol: 'https://tbd.website/dwn/permissions',
        },
      },
    });

    // Check if the DWN query was successful. Throw an error if it was not.
    const { code, detail } = status ?? {};
    if((code < 200 || code > 299) || (code < 300 && code > 399)) {
      console.error(`DWN query failed: ${code} - ${detail}`);
      throw new DwnError(code.toString(), `recover() failed: DWN query for did records unsuccessful: ${detail}`);
    }

    console.log('status', status);
    console.log('cursor', cursor);
    console.log('records', records);

    // Check if any records were found. Throw an error if none are found.
    if(!records || !records?.length) {
      throw new Error('recover() failed: no DID records found in the DWN');
    }

    // Get the agent identities and check if any exist.
    const agentIdentities = await agent.identity.list();
    if (!agentIdentities.length) {
      throw new Error('recover() failed: no identities found in the agent');
    }

    // Filter through the agent identities to find only the dids provided for recovery.
    const matchingIdentities: BearerIdentity[] = agentIdentities.filter(
      agentIdentity => dids.find(did => did === agentIdentity.did.uri)
    );

    // Check if any provided dids match those in the agent identities list.
    const matchingIdentitiesLength = matchingIdentities.length;
    if (!matchingIdentitiesLength) {
      throw new Error('recover() failed: no matching dids found in the agent');
    }

    // If one matching identity is found, use it as the connected did.
    // Else reduce the matching identities down to the identity with the most highest versionId.
    const identity: BearerIdentity = matchingIdentitiesLength === 1
      ? matchingIdentities[0]
      : matchingIdentities.reduce(
        (prevDid, currDid) => prevDid.did.metadata.versionId > currDid.did.metadata.versionId
          ? prevDid
          : currDid
      );

    const connectedDid = identity.did.uri;

    if (sync && sync !== 'off') {
      // First, register the user identity for sync.
      await agent.sync.registerIdentity({ did: connectedDid });

      // Enable sync using the specified interval or default.
      sync ??= '2m';
      agent.sync.startSync({ interval: sync })
        .catch((error: any) => {
          console.error(`Sync failed: ${error}`);
        });
    }

    return { web5, did: connectedDid };
  }

=======
  /**
   * A static method to process connected grants for a delegate DID.
   *
   * This will store the grants as the DWN owner to be used later when impersonating the connected DID.
   */
  static async processConnectedGrants({ grants, agent, delegateDid }: {
    grants: DwnDataEncodedRecordsWriteMessage[],
    agent: Web5Agent,
    delegateDid: string,
  }): Promise<string[]> {
    const connectedProtocols = new Set<string>();
    for (const grantMessage of grants) {
      // use the delegateDid as the connectedDid of the grant as they do not yet support impersonation/delegation
      const grant = await PermissionGrant.parse({ connectedDid: delegateDid, agent, message: grantMessage });
      // store the grant as the owner of the DWN, this will allow the delegateDid to use the grant when impersonating the connectedDid
      const { status } = await grant.store(true);
      if (status.code !== 202) {
        throw new Error(`AgentDwnApi: Failed to process connected grant: ${status.detail}`);
      }

      const protocol = (grant.scope as DwnMessagesPermissionScope | DwnRecordsPermissionScope).protocol;
      if (protocol) {
        connectedProtocols.add(protocol);
      }
    }

    // currently we return a de-duped set of protocols represented by these grants, this is used to register protocols for sync
    // we expect that any connected protocols will include MessagesQuery and MessagesRead grants that will allow it to sync
    return [...connectedProtocols];
  }
>>>>>>> e1ff3c39
}<|MERGE_RESOLUTION|>--- conflicted
+++ resolved
@@ -22,13 +22,9 @@
 import { DidApi } from './did-api.js';
 import { DwnApi } from './dwn-api.js';
 import { VcApi } from './vc-api.js';
-<<<<<<< HEAD
+import { PermissionGrant } from './permission-grant.js';
 import { validateRecoverParams } from './utils.js';
-import { LevelStore } from '@web5/common';
 import { DwnError } from '@tbd54566975/dwn-sdk-js';
-=======
-import { PermissionGrant } from './permission-grant.js';
->>>>>>> e1ff3c39
 
 /** Override defaults configured during the technical preview phase. */
 export type TechPreviewOptions = {
@@ -399,12 +395,9 @@
         // If an existing identity is not found found, create a new one.
         const existingIdentityCount = identities.length;
         if (existingIdentityCount === 0) {
-<<<<<<< HEAD
-=======
           // since we are creating a new identity, we will want to register sync for the created Did
           registerSync = true;
 
->>>>>>> e1ff3c39
           // Generate a new Identity for the end-user.
           identity = await userAgent.identity.create({
             didMethod  : 'dht',
@@ -536,7 +529,36 @@
     }
   }
 
-<<<<<<< HEAD
+  /**
+   * A static method to process connected grants for a delegate DID.
+   *
+   * This will store the grants as the DWN owner to be used later when impersonating the connected DID.
+   */
+  static async processConnectedGrants({ grants, agent, delegateDid }: {
+    grants: DwnDataEncodedRecordsWriteMessage[],
+    agent: Web5Agent,
+    delegateDid: string,
+  }): Promise<string[]> {
+    const connectedProtocols = new Set<string>();
+    for (const grantMessage of grants) {
+      // use the delegateDid as the connectedDid of the grant as they do not yet support impersonation/delegation
+      const grant = await PermissionGrant.parse({ connectedDid: delegateDid, agent, message: grantMessage });
+      // store the grant as the owner of the DWN, this will allow the delegateDid to use the grant when impersonating the connectedDid
+      const { status } = await grant.store(true);
+      if (status.code !== 202) {
+        throw new Error(`AgentDwnApi: Failed to process connected grant: ${status.detail}`);
+      }
+
+      const protocol = (grant.scope as DwnMessagesPermissionScope | DwnRecordsPermissionScope).protocol;
+      if (protocol) {
+        connectedProtocols.add(protocol);
+      }
+    }
+
+    // currently we return a de-duped set of protocols represented by these grants, this is used to register protocols for sync
+    // we expect that any connected protocols will include MessagesQuery and MessagesRead grants that will allow it to sync
+    return [...connectedProtocols];
+  }
 
   /**
     *
@@ -649,37 +671,4 @@
 
     return { web5, did: connectedDid };
   }
-
-=======
-  /**
-   * A static method to process connected grants for a delegate DID.
-   *
-   * This will store the grants as the DWN owner to be used later when impersonating the connected DID.
-   */
-  static async processConnectedGrants({ grants, agent, delegateDid }: {
-    grants: DwnDataEncodedRecordsWriteMessage[],
-    agent: Web5Agent,
-    delegateDid: string,
-  }): Promise<string[]> {
-    const connectedProtocols = new Set<string>();
-    for (const grantMessage of grants) {
-      // use the delegateDid as the connectedDid of the grant as they do not yet support impersonation/delegation
-      const grant = await PermissionGrant.parse({ connectedDid: delegateDid, agent, message: grantMessage });
-      // store the grant as the owner of the DWN, this will allow the delegateDid to use the grant when impersonating the connectedDid
-      const { status } = await grant.store(true);
-      if (status.code !== 202) {
-        throw new Error(`AgentDwnApi: Failed to process connected grant: ${status.detail}`);
-      }
-
-      const protocol = (grant.scope as DwnMessagesPermissionScope | DwnRecordsPermissionScope).protocol;
-      if (protocol) {
-        connectedProtocols.add(protocol);
-      }
-    }
-
-    // currently we return a de-duped set of protocols represented by these grants, this is used to register protocols for sync
-    // we expect that any connected protocols will include MessagesQuery and MessagesRead grants that will allow it to sync
-    return [...connectedProtocols];
-  }
->>>>>>> e1ff3c39
 }