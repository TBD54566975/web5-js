import type { BearerIdentity, HdIdentityVault, Web5Agent } from '@web5/agent';

import { DidApi } from './did-api.js';
import { DwnApi } from './dwn-api.js';
import { DwnRecordsPermissionScope, DwnProtocolDefinition, DwnRegistrar } from '@web5/agent';
import { VcApi } from './vc-api.js';
import { Web5UserAgent } from '@web5/user-agent';

/** Override defaults configured during the technical preview phase. */
export type TechPreviewOptions = {
  /** Override default dwnEndpoints provided for technical preview. */
  dwnEndpoints?: string[];
}

/** Override defaults for DID creation. */
export type DidCreateOptions = {
  /** Override default dwnEndpoints provided during DID creation. */
  dwnEndpoints?: string[];
}

/**
 * Options to provide when the initiating app wants to import a delegated identity/DID from an external wallet.
 */
export type WalletConnectOptions = {
  /**
   * The URL of the wallet connect server to use for relaying messages between the app and the wallet.
   */
  connectServerUrl: string;

  /**
   * The protocols of permissions requested, along with the definition and permission copes for each protocol.
   * The key is the protocol URL and the value is an object with the protocol definition and the permission scopes.
   */
  requestedProtocolsAndScopes: Map<
    string,
    {
      /**
       * The definition of the protocol the permissions are being requested for.
       * In the event that the protocol is not already installed, the wallet will install this given protocol definition.
       */
      protocolDefinition: DwnProtocolDefinition;

      /**
       * The scope of the permissions being requested for the given protocol.
       */
      permissionScopes: DwnRecordsPermissionScope[];
    }
  >;

  /**
   * A handler to be called when the request URL is ready to be used to fetch the permission request by the wallet.
   * This method should be used by the calling app to pass the request URL to the wallet via a QR code or a deep link.
   *
   * @param requestUrl - The request URL for the wallet to fetch the permission request.
   */
  onRequestReady: (requestUrl: string) => void;

  /**
   * An async method to get the PIN from the user to decrypt the response from the wallet.
   *
   * @returns A promise that resolves to the PIN as a string.
   */
  pinCapture: () => Promise<string>;
}

/** Optional overrides that can be provided when calling {@link Web5.connect}. */
export type Web5ConnectOptions = {

  /**
   * When specified, wallet connect flow interacting with an external wallet would be triggered.
   */
  walletConnectOptions?: WalletConnectOptions;

  /**
   * Provide a {@link Web5Agent} implementation. Defaults to creating a local
   * {@link Web5UserAgent} if one isn't provided
   **/
  agent?: Web5Agent;

  /**
   * Provide an instance of a {@link HdIdentityVault} implementation. Defaults to
   * a LevelDB-backed store with an insecure, static unlock password if one
   * isn't provided. To allow the app user to enter a secure password of
   * their choosing, provide an initialized {@link HdIdentityVault} instance.
   **/
  agentVault?: HdIdentityVault;

  /** Specify an existing DID to connect to. */
  connectedDid?: string;

  /**
   * The Web5 app `password` is used to protect data on the device the application is running on.
   *
   * Only the end user should know this password: it should not be stored on the device or
   * transmitted over the network.
   *
   * This password is crucial for the security of an identity vault that stores the local Agent's
   * cryptographic keys and decentralized identifier (DID). The vault's content is encrypted using
   * the password, making it accessible only to those who know the password.
   *
   * App users should be advised to use a strong, unique passphrase that is not shared across
   * different services or applications. The password should be kept confidential and not be
   * exposed to unauthorized entities. Losing the password may result in irreversible loss of
   * access to the vault's contents.
   */
  password?: string;

  /**
   * The `recoveryPhrase` is a unique, secure key for recovering the identity vault.
   *
   * This phrase is a series of 12 words generated securely and known only to the user. It plays a
   * critical role in the security of the identity vault by enabling the recovery of the vault's
   * contents, including cryptographic keys and the Agent's decentralized identifier (DID), across
   * different devices or if the original device is compromised or lost.
   *
   * The recovery phrase is akin to a master key, as anyone with access to this phrase can restore
   * and access the vault's contents. It’s combined with the app `password` to encrypt the vault's
   * content.
   *
   * Unlike a password, the recovery phrase is not intended for regular use but as a secure backup
   * method for vault recovery. Losing this phrase can result in permanent loss of access to the
   * vault's contents, as it cannot be reset or retrieved if forgotten.
   *
   * Users should treat the recovery phrase with the highest level of security, ensuring it is
   * never shared, stored online, or exposed to potential threats. It is the user's responsibility
   * to keep this phrase safe to maintain the integrity and accessibility of their secured data. It
   * is recommended to write it down and store it in a secure location, separate from the device and
   * digital backups.
   */
  recoveryPhrase?: string;

  /**
   * Enable synchronization of DWN records between local and remote DWNs.
   * Sync defaults to running every 2 minutes and can be set to any value accepted by `ms()`.
   * To disable sync set to 'off'.
   */
  sync?: string;

  /**
   * Override defaults configured during the technical preview phase.
   * See {@link TechPreviewOptions} for available options.
   */
  techPreview?: TechPreviewOptions;

  /**
   * Override defaults configured options for creating a DID during connect.
   * See {@link DidCreateOptions} for available options.
   */
  didCreateOptions?: DidCreateOptions;

  /**
   * If the `registration` option is provided, the agent DID and the connected DID will be registered with the DWN endpoints provided by `techPreview` or `didCreateOptions`.
   *
   * If registration fails, the `onFailure` callback will be called with the error.
   * If registration is successful, the `onSuccess` callback will be called.
   */
  registration? : {
    /** Called when all of the DWN registrations are successful */
    onSuccess: () => void;
    /** Called when any of the DWN registrations fail */
    onFailure: (error: any) => void;
  }
}

/**
 * Represents the result of the Web5 connection process, including the Web5 instance,
 * the connected decentralized identifier (DID), and optionally the recovery phrase used
 * during the agent's initialization.
 */
export type Web5ConnectResult = {
  /** The Web5 instance, providing access to the agent, DID, DWN, and VC APIs. */
  web5: Web5;

  /** The DID that has been connected or created during the connection process. */
  did: string;

  /**
   * The first time a Web5 agent is initialized, the recovery phrase that was used to generate the
   * agent's DID and keys is returned. This phrase can be used to recover the agent's vault contents
   * and should be stored securely by the user.
   */
  recoveryPhrase?: string;
};

/**
 * Parameters that are passed to Web5 constructor.
 *
 * @see {@link Web5ConnectOptions}
 */
export type Web5Params = {
  /**
   * A {@link Web5Agent} instance that handles DIDs, DWNs and VCs requests. The agent manages the
   * user keys and identities, and is responsible to sign and verify messages.
   */
  agent: Web5Agent;

  /** The DID of the tenant under which all DID, DWN, and VC requests are being performed. */
  connectedDid: string;
};

/**
 * The main Web5 API interface. It manages the creation of a DID if needed, the connection to the
 * local DWN and all the web5 main foundational APIs such as VC, syncing, etc.
 */
export class Web5 {
  /**
   * A {@link Web5Agent} instance that handles DIDs, DWNs and VCs requests. The agent manages the
   * user keys and identities, and is responsible to sign and verify messages.
   */
  agent: Web5Agent;

  /** Exposed instance to the DID APIs, allow users to create and resolve DIDs  */
  did: DidApi;

  /** Exposed instance to the DWN APIs, allow users to read/write records */
  dwn: DwnApi;

  /** Exposed instance to the VC APIs, allow users to issue, present and verify VCs */
  vc: VcApi;

  /** The DID of the tenant under which DID operations are being performed. */
  private connectedDid: string;

  constructor({ agent, connectedDid }: Web5Params) {
    this.agent = agent;
    this.connectedDid = connectedDid;
    this.did = new DidApi({ agent, connectedDid });
    this.dwn = new DwnApi({ agent, connectedDid });
    this.vc = new VcApi({ agent, connectedDid });
  }

  /**
   * Connects to a {@link Web5Agent}. Defaults to creating a local {@link Web5UserAgent} if one
   * isn't provided.
   *
   * @param options - Optional overrides that can be provided when calling {@link Web5.connect}.
   * @returns A promise that resolves to a {@link Web5} instance and the connected DID.
   */
  static async connect({
    agent, agentVault, connectedDid, password, recoveryPhrase, sync, techPreview, didCreateOptions, registration
  }: Web5ConnectOptions = {}): Promise<Web5ConnectResult> {
    if (agent === undefined) {
      // A custom Web5Agent implementation was not specified, so use default managed user agent.
      const userAgent = await Web5UserAgent.create({ agentVault });
      agent = userAgent;

      // Warn the developer and application user of the security risks of using a static password.
      if (password === undefined) {
        password = 'insecure-static-phrase';
        console.warn(
          '%cSECURITY WARNING:%c ' +
          'You have not set a password, which defaults to a static, guessable value. ' +
          'This significantly compromises the security of your data. ' +
          'Please configure a secure, unique password.',
          'font-weight: bold; color: red;',
          'font-weight: normal; color: inherit;'
        );
      }

      // Use the specified DWN endpoints or get default tech preview hosted nodes.
      const serviceEndpointNodes = techPreview?.dwnEndpoints ?? await getTechPreviewDwnEndpoints();

      // Initialize, if necessary, and start the agent.
      if (await userAgent.firstLaunch()) {
        recoveryPhrase = await userAgent.initialize({ password, recoveryPhrase, dwnEndpoints: serviceEndpointNodes });
      }
      await userAgent.start({ password });

      // TODO: Replace stubbed connection attempt once Connect Protocol has been implemented.
      // Attempt to Connect to localhost agent or via Connect Server.
      // userAgent.connect();

      const notConnected = true;
      if (/* !userAgent.isConnected() */ notConnected) {
        // Connect attempt failed or was rejected so fallback to local user agent.
        let identity: BearerIdentity;

        // Query the Agent's DWN tenant for identity records.
        const identities = await userAgent.identity.list();

        // If an existing identity is not found found, create a new one.
        const existingIdentityCount = identities.length;
        if (existingIdentityCount === 0) {
<<<<<<< HEAD
=======
          // Use the specified DWN endpoints or the latest TBD hosted DWN
          const serviceEndpointNodes = techPreview?.dwnEndpoints ?? didCreateOptions?.dwnEndpoints ?? ['https://dwn.tbddev.org/beta'];

>>>>>>> 1426be14
          // Generate a new Identity for the end-user.
          identity = await userAgent.identity.create({
            didMethod  : 'dht',
            metadata   : { name: 'Default' },
            didOptions : {
              services: [
                {
                  id              : 'dwn',
                  type            : 'DecentralizedWebNode',
                  serviceEndpoint : serviceEndpointNodes,
                  enc             : '#enc',
                  sig             : '#sig',
                }
              ],
              verificationMethods: [
                {
                  algorithm : 'Ed25519',
                  id        : 'sig',
                  purposes  : ['assertionMethod', 'authentication']
                },
                {
                  algorithm : 'secp256k1',
                  id        : 'enc',
                  purposes  : ['keyAgreement']
                }
              ]
            }
          });

          // The User Agent will manage the Identity, which ensures it will be available on future
          // sessions.
          await userAgent.identity.manage({ portableIdentity: await identity.export() });

        } else if (existingIdentityCount === 1) {
          // An existing identity was found in the User Agent's tenant.
          identity = identities[0];

        } else {
          throw new Error(`connect() failed due to unexpected state: Expected 1 but found ${existingIdentityCount} stored identities.`);
        }

        // Set the stored identity as the connected DID.
        connectedDid = identity.did.uri;
      }

      if (registration !== undefined) {
        // If a registration object is passed, we attempt to register the AgentDID and the ConnectedDID with the DWN endpoints provided
        const serviceEndpointNodes = techPreview?.dwnEndpoints ?? didCreateOptions?.dwnEndpoints;

        try {
          for (const dwnEndpoint of serviceEndpointNodes) {
            // check if endpoint needs registration
            const serverInfo = await userAgent.rpc.getServerInfo(dwnEndpoint);
            if (serverInfo.registrationRequirements.length === 0) {
              // no registration required
              continue;
            }

            // register the agent DID
            await DwnRegistrar.registerTenant(dwnEndpoint, agent.agentDid.uri);

            // register the connected Identity DID
            await DwnRegistrar.registerTenant(dwnEndpoint, connectedDid);
          }

          // If no failures occurred, call the onSuccess callback
          registration.onSuccess();
        } catch(error) {
          // for any failure, call the onFailure callback with the error
          registration.onFailure(error);
        }
      }

      // Enable sync, unless explicitly disabled.
      if (sync !== 'off') {
        // First, register the user identity for sync.
        await userAgent.sync.registerIdentity({ did: connectedDid });

        // Enable sync using the specified interval or default.
        sync ??= '2m';
        userAgent.sync.startSync({ interval: sync })
          .catch((error: any) => {
            console.error(`Sync failed: ${error}`);
          });
      }
    }

    const web5 = new Web5({ agent, connectedDid });

    return { web5, did: connectedDid, recoveryPhrase };
  }
}<|MERGE_RESOLUTION|>--- conflicted
+++ resolved
@@ -257,8 +257,8 @@
         );
       }
 
-      // Use the specified DWN endpoints or get default tech preview hosted nodes.
-      const serviceEndpointNodes = techPreview?.dwnEndpoints ?? await getTechPreviewDwnEndpoints();
+      // Use the specified DWN endpoints or the latest TBD hosted DWN
+      const serviceEndpointNodes = techPreview?.dwnEndpoints ?? didCreateOptions?.dwnEndpoints ?? ['https://dwn.tbddev.org/beta'];
 
       // Initialize, if necessary, and start the agent.
       if (await userAgent.firstLaunch()) {
@@ -281,12 +281,7 @@
         // If an existing identity is not found found, create a new one.
         const existingIdentityCount = identities.length;
         if (existingIdentityCount === 0) {
-<<<<<<< HEAD
-=======
-          // Use the specified DWN endpoints or the latest TBD hosted DWN
-          const serviceEndpointNodes = techPreview?.dwnEndpoints ?? didCreateOptions?.dwnEndpoints ?? ['https://dwn.tbddev.org/beta'];
-
->>>>>>> 1426be14
+
           // Generate a new Identity for the end-user.
           identity = await userAgent.identity.create({
             didMethod  : 'dht',
