import {
  WalletConnect,
  type BearerIdentity,
  type HdIdentityVault,
  type WalletConnectOptions,
  type Web5Agent,
} from '@web5/agent';
import { Web5UserAgent } from '@web5/user-agent';
import { DidApi } from './did-api.js';
import { DwnApi } from './dwn-api.js';
import { DwnRegistrar } from '@web5/agent';
import { VcApi } from './vc-api.js';
import { PortableDid } from '@web5/dids';

/** Override defaults configured during the technical preview phase. */
export type TechPreviewOptions = {
  /** Override default dwnEndpoints provided for technical preview. */
  dwnEndpoints?: string[];
};

/** Override defaults for DID creation. */
export type DidCreateOptions = {
  /** Override default dwnEndpoints provided during DID creation. */
  dwnEndpoints?: string[];
}

/** Optional overrides that can be provided when calling {@link Web5.connect}. */
export type Web5ConnectOptions = {
  /**
   * When specified, external wallet connect flow is triggered.
   * This param currently will not work in apps that are currently connected.
   * It must only be invoked at registration with a reset and empty DWN and agent.
   */
  walletConnectOptions?: WalletConnectOptions;

  /**
   * Provide a {@link Web5Agent} implementation. Defaults to creating a local
   * {@link Web5UserAgent} if one isn't provided
   **/
  agent?: Web5Agent;

  /**
   * Provide an instance of a {@link HdIdentityVault} implementation. Defaults to
   * a LevelDB-backed store with an insecure, static unlock password if one
   * isn't provided. To allow the app user to enter a secure password of
   * their choosing, provide an initialized {@link HdIdentityVault} instance.
   **/
  agentVault?: HdIdentityVault;

  /** Specify an existing DID to connect to. */
  connectedDid?: string;

  /**
   * The Web5 app `password` is used to protect data on the device the application is running on.
   *
   * Only the end user should know this password: it should not be stored on the device or
   * transmitted over the network.
   *
   * This password is crucial for the security of an identity vault that stores the local Agent's
   * cryptographic keys and decentralized identifier (DID). The vault's content is encrypted using
   * the password, making it accessible only to those who know the password.
   *
   * App users should be advised to use a strong, unique passphrase that is not shared across
   * different services or applications. The password should be kept confidential and not be
   * exposed to unauthorized entities. Losing the password may result in irreversible loss of
   * access to the vault's contents.
   */
  password?: string;

  /**
   * The `recoveryPhrase` is a unique, secure key for recovering the identity vault.
   *
   * This phrase is a series of 12 words generated securely and known only to the user. It plays a
   * critical role in the security of the identity vault by enabling the recovery of the vault's
   * contents, including cryptographic keys and the Agent's decentralized identifier (DID), across
   * different devices or if the original device is compromised or lost.
   *
   * The recovery phrase is akin to a master key, as anyone with access to this phrase can restore
   * and access the vault's contents. It’s combined with the app `password` to encrypt the vault's
   * content.
   *
   * Unlike a password, the recovery phrase is not intended for regular use but as a secure backup
   * method for vault recovery. Losing this phrase can result in permanent loss of access to the
   * vault's contents, as it cannot be reset or retrieved if forgotten.
   *
   * Users should treat the recovery phrase with the highest level of security, ensuring it is
   * never shared, stored online, or exposed to potential threats. It is the user's responsibility
   * to keep this phrase safe to maintain the integrity and accessibility of their secured data. It
   * is recommended to write it down and store it in a secure location, separate from the device and
   * digital backups.
   */
  recoveryPhrase?: string;

  /**
   * Enable synchronization of DWN records between local and remote DWNs.
   * Sync defaults to running every 2 minutes and can be set to any value accepted by `ms()`.
   * To disable sync set to 'off'.
   */
  sync?: string;

  /**
   * Override defaults configured during the technical preview phase.
   * See {@link TechPreviewOptions} for available options.
   */
  techPreview?: TechPreviewOptions;

  /**
   * Override defaults configured options for creating a DID during connect.
   * See {@link DidCreateOptions} for available options.
   */
  didCreateOptions?: DidCreateOptions;

  /**
   * If the `registration` option is provided, the agent DID and the connected DID will be registered with the DWN endpoints provided by `techPreview` or `didCreateOptions`.
   *
   * If registration fails, the `onFailure` callback will be called with the error.
   * If registration is successful, the `onSuccess` callback will be called.
   */
  registration? : {
    /** Called when all of the DWN registrations are successful */
    onSuccess: () => void;
    /** Called when any of the DWN registrations fail */
    onFailure: (error: any) => void;
  }
}

/**
 * Represents the result of the Web5 connection process, including the Web5 instance,
 * the connected decentralized identifier (DID), and optionally the recovery phrase used
 * during the agent's initialization.
 */
export type Web5ConnectResult = {
  /** The Web5 instance, providing access to the agent, DID, DWN, and VC APIs. */
  web5: Web5;

  /** The DID that has been connected or created during the connection process. */
  did: string;

  /**
   * The first time a Web5 agent is initialized, the recovery phrase that was used to generate the
   * agent's DID and keys is returned. This phrase can be used to recover the agent's vault contents
   * and should be stored securely by the user.
   */
  recoveryPhrase?: string;

  /**
   * The resulting did of a successful wallet connect. Only returned on success if
   * {@link WalletConnectOptions} was provided.
   */
  delegateDid?: PortableDid
};

/**
 * Parameters that are passed to Web5 constructor.
 *
 * @see {@link Web5ConnectOptions}
 */
export type Web5Params = {
  /**
   * A {@link Web5Agent} instance that handles DIDs, DWNs and VCs requests. The agent manages the
   * user keys and identities, and is responsible to sign and verify messages.
   */
  agent: Web5Agent;

  /** The DID of the tenant under which all DID, DWN, and VC requests are being performed. */
  connectedDid: string;
};

/**
 * The main Web5 API interface. It manages the creation of a DID if needed, the connection to the
 * local DWN and all the web5 main foundational APIs such as VC, syncing, etc.
 */
export class Web5 {
  /**
   * A {@link Web5Agent} instance that handles DIDs, DWNs and VCs requests. The agent manages the
   * user keys and identities, and is responsible to sign and verify messages.
   */
  agent: Web5Agent;

  /** Exposed instance to the DID APIs, allow users to create and resolve DIDs  */
  did: DidApi;

  /** Exposed instance to the DWN APIs, allow users to read/write records */
  dwn: DwnApi;

  /** Exposed instance to the VC APIs, allow users to issue, present and verify VCs */
  vc: VcApi;

  /** The DID of the tenant under which DID operations are being performed. */
  private connectedDid: string;

  constructor({ agent, connectedDid }: Web5Params) {
    this.agent = agent;
    this.connectedDid = connectedDid;
    this.did = new DidApi({ agent, connectedDid });
    this.dwn = new DwnApi({ agent, connectedDid });
    this.vc = new VcApi({ agent, connectedDid });
  }

  /**
   * Connects to a {@link Web5Agent}. Defaults to creating a local {@link Web5UserAgent} if one
   * isn't provided.
   *
   * @param options - Optional overrides that can be provided when calling {@link Web5.connect}.
   * @returns A promise that resolves to a {@link Web5} instance and the connected DID.
   */
  static async connect({
    agent,
    agentVault,
    connectedDid,
    password,
    recoveryPhrase,
    sync,
    techPreview,
    didCreateOptions,
    registration,
    walletConnectOptions,
  }: Web5ConnectOptions = {}): Promise<Web5ConnectResult> {
    if (agent === undefined) {
      // A custom Web5Agent implementation was not specified, so use default managed user agent.
      const userAgent = await Web5UserAgent.create({ agentVault });
      agent = userAgent;

      // Warn the developer and application user of the security risks of using a static password.
      if (password === undefined) {
        password = 'insecure-static-phrase';
        console.warn(
          '%cSECURITY WARNING:%c ' +
          'You have not set a password, which defaults to a static, guessable value. ' +
          'This significantly compromises the security of your data. ' +
          'Please configure a secure, unique password.',
          'font-weight: bold; color: red;',
          'font-weight: normal; color: inherit;'
        );
      }

      // Use the specified DWN endpoints or the latest TBD hosted DWN
      const serviceEndpointNodes = techPreview?.dwnEndpoints ?? didCreateOptions?.dwnEndpoints ?? ['https://dwn.tbddev.org/beta'];

      // Initialize, if necessary, and start the agent.
      if (await userAgent.firstLaunch()) {
        recoveryPhrase = await userAgent.initialize({ password, recoveryPhrase, dwnEndpoints: serviceEndpointNodes });
      }
      await userAgent.start({ password });

<<<<<<< HEAD
      // TODO: Replace stubbed connection attempt once Connect Protocol has been implemented.
      // Attempt to Connect to localhost agent or via Connect Server.
      // userAgent.connect();

      const notConnected = true;
      if (/* !userAgent.isConnected() */ notConnected) {
        // Connect attempt failed or was rejected so fallback to local user agent.
        let identity: BearerIdentity;

        // Query the Agent's DWN tenant for identity records.
        const identities = await userAgent.identity.list();

        // If an existing identity is not found found, create a new one.
        const existingIdentityCount = identities.length;
        if (existingIdentityCount === 0) {

          // Generate a new Identity for the end-user.
          identity = await userAgent.identity.create({
            didMethod  : 'dht',
            metadata   : { name: 'Default' },
            didOptions : {
              services: [
                {
                  id              : 'dwn',
                  type            : 'DecentralizedWebNode',
                  serviceEndpoint : serviceEndpointNodes,
                  enc             : '#enc',
                  sig             : '#sig',
                }
              ],
              verificationMethods: [
                {
                  algorithm : 'Ed25519',
                  id        : 'sig',
                  purposes  : ['assertionMethod', 'authentication']
                },
                {
                  algorithm : 'secp256k1',
                  id        : 'enc',
                  purposes  : ['keyAgreement']
                }
              ]
            }
          });

          // The User Agent will manage the Identity, which ensures it will be available on future
          // sessions.
          await userAgent.identity.manage({ portableIdentity: await identity.export() });

        } else if (existingIdentityCount === 1) {
          // An existing identity was found in the User Agent's tenant.
          identity = identities[0];

        } else {
          throw new Error(`connect() failed due to unexpected state: Expected 1 but found ${existingIdentityCount} stored identities.`);
=======
      let identity: BearerIdentity;

      // Query the Agent's DWN tenant for identity records.
      const identities = await userAgent.identity.list();

      // If an existing identity is not found found, create a new one.
      const existingIdentityCount = identities.length;

      // on init/registration
      if (existingIdentityCount === 0) {
        if (walletConnectOptions) {
          // WIP: ingest this
          const { delegateDid } = await WalletConnect.initClient(walletConnectOptions);
          // WIP
          // identity = await userAgent.identity.import({
          //   portableIdentity: {
          //     portableDid : did,
          //     metadata    : { name: 'Connection', uri: did.uri, tenant: did.uri }
          //   }
          // });

          // WIP. just going to early return for now.
          return { web5: null, did: null, delegateDid };
>>>>>>> 36db3d05
        }

        // Use the specified DWN endpoints or get default tech preview hosted nodes.
        const serviceEndpointNodes = techPreview?.dwnEndpoints ?? didCreateOptions?.dwnEndpoints ?? ['https://dwn.tbddev.org/beta'];

        // Generate a new Identity for the end-user.
        identity = await userAgent.identity.create({
          didMethod  : 'dht',
          metadata   : { name: 'Default' },
          didOptions : {
            services: [
              {
                id              : 'dwn',
                type            : 'DecentralizedWebNode',
                serviceEndpoint : serviceEndpointNodes,
                enc             : '#enc',
                sig             : '#sig',
              }
            ],
            verificationMethods: [
              {
                algorithm : 'Ed25519',
                id        : 'sig',
                purposes  : ['assertionMethod', 'authentication']
              },
              {
                algorithm : 'secp256k1',
                id        : 'enc',
                purposes  : ['keyAgreement']
              }
            ]
          }
        });

        // Persists the Identity to be available in future sessions
        await userAgent.identity.manage({ portableIdentity: await identity.export() });
      } else if (existingIdentityCount === 1) {
        // An existing identity was found in the User Agent's tenant.
        identity = identities[0];
      } else {
        throw new Error(`connect() failed due to unexpected state: Expected 1 but found ${existingIdentityCount} stored identities.`);
      }

      connectedDid = identity.did.uri;

      if (registration !== undefined) {
        // If a registration object is passed, we attempt to register the AgentDID and the ConnectedDID with the DWN endpoints provided
        const serviceEndpointNodes = techPreview?.dwnEndpoints ?? didCreateOptions?.dwnEndpoints;

        try {
          for (const dwnEndpoint of serviceEndpointNodes) {
            // check if endpoint needs registration
            const serverInfo = await userAgent.rpc.getServerInfo(dwnEndpoint);
            if (serverInfo.registrationRequirements.length === 0) {
              // no registration required
              continue;
            }

            // register the agent DID
            await DwnRegistrar.registerTenant(dwnEndpoint, agent.agentDid.uri);

            // register the connected Identity DID
            await DwnRegistrar.registerTenant(dwnEndpoint, connectedDid);
          }

          // If no failures occurred, call the onSuccess callback
          registration.onSuccess();
        } catch(error) {
          // for any failure, call the onFailure callback with the error
          registration.onFailure(error);
        }
      }

      // Enable sync, unless explicitly disabled.
      if (sync !== 'off') {
        // First, register the user identity for sync.
        await userAgent.sync.registerIdentity({ did: connectedDid });

        // Enable sync using the specified interval or default.
        sync ??= '2m';
        userAgent.sync.startSync({ interval: sync })
          .catch((error: any) => {
            console.error(`Sync failed: ${error}`);
          });
      }
    }

    const web5 = new Web5({ agent, connectedDid });
    return { web5, did: connectedDid, recoveryPhrase };
  }
}<|MERGE_RESOLUTION|>--- conflicted
+++ resolved
@@ -243,63 +243,6 @@
       }
       await userAgent.start({ password });
 
-<<<<<<< HEAD
-      // TODO: Replace stubbed connection attempt once Connect Protocol has been implemented.
-      // Attempt to Connect to localhost agent or via Connect Server.
-      // userAgent.connect();
-
-      const notConnected = true;
-      if (/* !userAgent.isConnected() */ notConnected) {
-        // Connect attempt failed or was rejected so fallback to local user agent.
-        let identity: BearerIdentity;
-
-        // Query the Agent's DWN tenant for identity records.
-        const identities = await userAgent.identity.list();
-
-        // If an existing identity is not found found, create a new one.
-        const existingIdentityCount = identities.length;
-        if (existingIdentityCount === 0) {
-
-          // Generate a new Identity for the end-user.
-          identity = await userAgent.identity.create({
-            didMethod  : 'dht',
-            metadata   : { name: 'Default' },
-            didOptions : {
-              services: [
-                {
-                  id              : 'dwn',
-                  type            : 'DecentralizedWebNode',
-                  serviceEndpoint : serviceEndpointNodes,
-                  enc             : '#enc',
-                  sig             : '#sig',
-                }
-              ],
-              verificationMethods: [
-                {
-                  algorithm : 'Ed25519',
-                  id        : 'sig',
-                  purposes  : ['assertionMethod', 'authentication']
-                },
-                {
-                  algorithm : 'secp256k1',
-                  id        : 'enc',
-                  purposes  : ['keyAgreement']
-                }
-              ]
-            }
-          });
-
-          // The User Agent will manage the Identity, which ensures it will be available on future
-          // sessions.
-          await userAgent.identity.manage({ portableIdentity: await identity.export() });
-
-        } else if (existingIdentityCount === 1) {
-          // An existing identity was found in the User Agent's tenant.
-          identity = identities[0];
-
-        } else {
-          throw new Error(`connect() failed due to unexpected state: Expected 1 but found ${existingIdentityCount} stored identities.`);
-=======
       let identity: BearerIdentity;
 
       // Query the Agent's DWN tenant for identity records.
@@ -323,7 +266,6 @@
 
           // WIP. just going to early return for now.
           return { web5: null, did: null, delegateDid };
->>>>>>> 36db3d05
         }
 
         // Use the specified DWN endpoints or get default tech preview hosted nodes.
