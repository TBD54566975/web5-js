import {
  WalletConnect,
  type BearerIdentity,
  type HdIdentityVault,
  type WalletConnectOptions,
  type Web5Agent,
} from '@web5/agent';
import { Web5UserAgent } from '@web5/user-agent';
import { DidApi } from './did-api.js';
import { DwnApi } from './dwn-api.js';
<<<<<<< HEAD
=======
import { DwnRecordsPermissionScope, DwnProtocolDefinition, DwnRegistrar } from '@web5/agent';
>>>>>>> 4d011194
import { VcApi } from './vc-api.js';
import { getTechPreviewDwnEndpoints } from './tech-preview.js';

/** Override defaults configured during the technical preview phase. */
export type TechPreviewOptions = {
  /** Override default dwnEndpoints provided for technical preview. */
  dwnEndpoints?: string[];
<<<<<<< HEAD
};
=======
}

/** Override defaults for DID creation. */
export type DidCreateOptions = {
  /** Override default dwnEndpoints provided during DID creation. */
  dwnEndpoints?: string[];
}

/**
 * Options to provide when the initiating app wants to import a delegated identity/DID from an external wallet.
 */
export type WalletConnectOptions = {
  /**
   * The URL of the wallet connect server to use for relaying messages between the app and the wallet.
   */
  connectServerUrl: string;

  /**
   * The protocols of permissions requested, along with the definition and permission copes for each protocol.
   * The key is the protocol URL and the value is an object with the protocol definition and the permission scopes.
   */
  requestedProtocolsAndScopes: Map<
    string,
    {
      /**
       * The definition of the protocol the permissions are being requested for.
       * In the event that the protocol is not already installed, the wallet will install this given protocol definition.
       */
      protocolDefinition: DwnProtocolDefinition;

      /**
       * The scope of the permissions being requested for the given protocol.
       */
      permissionScopes: DwnRecordsPermissionScope[];
    }
  >;

  /**
   * A handler to be called when the request URL is ready to be used to fetch the permission request by the wallet.
   * This method should be used by the calling app to pass the request URL to the wallet via a QR code or a deep link.
   *
   * @param requestUrl - The request URL for the wallet to fetch the permission request.
   */
  onRequestReady: (requestUrl: string) => void;

  /**
   * An async method to get the PIN from the user to decrypt the response from the wallet.
   *
   * @returns A promise that resolves to the PIN as a string.
   */
  pinCapture: () => Promise<string>;
}
>>>>>>> 4d011194

/** Optional overrides that can be provided when calling {@link Web5.connect}. */
export type Web5ConnectOptions = {
  /**
   * When specified, external wallet connect flow is triggered.
   * @remarks This param currently will not work in apps that were previously connected. It must be invoked at registration.
   */
  walletConnectOptions?: WalletConnectOptions;

  /**
   * Provide a {@link Web5Agent} implementation. Defaults to creating a local
   * {@link Web5UserAgent} if one isn't provided
   **/
  agent?: Web5Agent;

  /**
   * Provide an instance of a {@link HdIdentityVault} implementation. Defaults to
   * a LevelDB-backed store with an insecure, static unlock password if one
   * isn't provided. To allow the app user to enter a secure password of
   * their choosing, provide an initialized {@link HdIdentityVault} instance.
   **/
  agentVault?: HdIdentityVault;

  /** Specify an existing DID to connect to. */
  connectedDid?: string;

  /**
   * The Web5 app `password` is used to protect data on the device the application is running on.
   *
   * Only the end user should know this password: it should not be stored on the device or
   * transmitted over the network.
   *
   * This password is crucial for the security of an identity vault that stores the local Agent's
   * cryptographic keys and decentralized identifier (DID). The vault's content is encrypted using
   * the password, making it accessible only to those who know the password.
   *
   * App users should be advised to use a strong, unique passphrase that is not shared across
   * different services or applications. The password should be kept confidential and not be
   * exposed to unauthorized entities. Losing the password may result in irreversible loss of
   * access to the vault's contents.
   */
  password?: string;

  /**
   * The `recoveryPhrase` is a unique, secure key for recovering the identity vault.
   *
   * This phrase is a series of 12 words generated securely and known only to the user. It plays a
   * critical role in the security of the identity vault by enabling the recovery of the vault's
   * contents, including cryptographic keys and the Agent's decentralized identifier (DID), across
   * different devices or if the original device is compromised or lost.
   *
   * The recovery phrase is akin to a master key, as anyone with access to this phrase can restore
   * and access the vault's contents. It’s combined with the app `password` to encrypt the vault's
   * content.
   *
   * Unlike a password, the recovery phrase is not intended for regular use but as a secure backup
   * method for vault recovery. Losing this phrase can result in permanent loss of access to the
   * vault's contents, as it cannot be reset or retrieved if forgotten.
   *
   * Users should treat the recovery phrase with the highest level of security, ensuring it is
   * never shared, stored online, or exposed to potential threats. It is the user's responsibility
   * to keep this phrase safe to maintain the integrity and accessibility of their secured data. It
   * is recommended to write it down and store it in a secure location, separate from the device and
   * digital backups.
   */
  recoveryPhrase?: string;

  /**
   * Enable synchronization of DWN records between local and remote DWNs.
   * Sync defaults to running every 2 minutes and can be set to any value accepted by `ms()`.
   * To disable sync set to 'off'.
   */
  sync?: string;

  /**
   * Override defaults configured during the technical preview phase.
   * See {@link TechPreviewOptions} for available options.
   */
  techPreview?: TechPreviewOptions;
<<<<<<< HEAD
};
=======

  /**
   * Override defaults configured options for creating a DID during connect.
   * See {@link DidCreateOptions} for available options.
   */
  didCreateOptions?: DidCreateOptions;

  /**
   * If the `registration` option is provided, the agent DID and the connected DID will be registered with the DWN endpoints provided by `techPreview` or `didCreateOptions`.
   *
   * If registration fails, the `onFailure` callback will be called with the error.
   * If registration is successful, the `onSuccess` callback will be called.
   */
  registration? : {
    /** Called when all of the DWN registrations are successful */
    onSuccess: () => void;
    /** Called when any of the DWN registrations fail */
    onFailure: (error: any) => void;
  }
}
>>>>>>> 4d011194

/**
 * Represents the result of the Web5 connection process, including the Web5 instance,
 * the connected decentralized identifier (DID), and optionally the recovery phrase used
 * during the agent's initialization.
 */
export type Web5ConnectResult = {
  /** The Web5 instance, providing access to the agent, DID, DWN, and VC APIs. */
  web5: Web5;

  /** The DID that has been connected or created during the connection process. */
  did: string;

  /**
   * The first time a Web5 agent is initialized, the recovery phrase that was used to generate the
   * agent's DID and keys is returned. This phrase can be used to recover the agent's vault contents
   * and should be stored securely by the user.
   */
  recoveryPhrase?: string;
};

/**
 * Parameters that are passed to Web5 constructor.
 *
 * @see {@link Web5ConnectOptions}
 */
export type Web5Params = {
  /**
   * A {@link Web5Agent} instance that handles DIDs, DWNs and VCs requests. The agent manages the
   * user keys and identities, and is responsible to sign and verify messages.
   */
  agent: Web5Agent;

  /** The DID of the tenant under which all DID, DWN, and VC requests are being performed. */
  connectedDid: string;
};

/**
 * The main Web5 API interface. It manages the creation of a DID if needed, the connection to the
 * local DWN and all the web5 main foundational APIs such as VC, syncing, etc.
 */
export class Web5 {
  /**
   * A {@link Web5Agent} instance that handles DIDs, DWNs and VCs requests. The agent manages the
   * user keys and identities, and is responsible to sign and verify messages.
   */
  agent: Web5Agent;

  /** Exposed instance to the DID APIs, allow users to create and resolve DIDs  */
  did: DidApi;

  /** Exposed instance to the DWN APIs, allow users to read/write records */
  dwn: DwnApi;

  /** Exposed instance to the VC APIs, allow users to issue, present and verify VCs */
  vc: VcApi;

  /** The DID of the tenant under which DID operations are being performed. */
  private connectedDid: string;

  constructor({ agent, connectedDid }: Web5Params) {
    this.agent = agent;
    this.connectedDid = connectedDid;
    this.did = new DidApi({ agent, connectedDid });
    this.dwn = new DwnApi({ agent, connectedDid });
    this.vc = new VcApi({ agent, connectedDid });
  }

  /**
   * Connects to a {@link Web5Agent}. Defaults to creating a local {@link Web5UserAgent} if one
   * isn't provided.
   *
   * @param options - Optional overrides that can be provided when calling {@link Web5.connect}.
   * @returns A promise that resolves to a {@link Web5} instance and the connected DID.
   */
  static async connect({
<<<<<<< HEAD
    agent,
    agentVault,
    connectedDid,
    password,
    recoveryPhrase,
    sync,
    techPreview,
    walletConnectOptions,
=======
    agent, agentVault, connectedDid, password, recoveryPhrase, sync, techPreview, didCreateOptions, registration
>>>>>>> 4d011194
  }: Web5ConnectOptions = {}): Promise<Web5ConnectResult> {
    if (agent === undefined) {
      // A custom Web5Agent implementation was not specified, so use default managed user agent.
      const userAgent = await Web5UserAgent.create({ agentVault });
      agent = userAgent;

      // Warn the developer and application user of the security risks of using a static password.
      if (password === undefined) {
        password = 'insecure-static-phrase';
        console.warn(
          '%cSECURITY WARNING:%c ' +
          'You have not set a password, which defaults to a static, guessable value. ' +
          'This significantly compromises the security of your data. ' +
          'Please configure a secure, unique password.',
          'font-weight: bold; color: red;',
          'font-weight: normal; color: inherit;'
        );
      }

      // Initialize, if necessary, and start the agent.
      if (await userAgent.firstLaunch()) {
        recoveryPhrase = await userAgent.initialize({ password, recoveryPhrase });
      }
      await userAgent.start({ password });

<<<<<<< HEAD
      // userAgent.
      // Connect attempt failed or was rejected so fallback to local user agent.
      let identity: BearerIdentity;

      // Query the Agent's DWN tenant for identity records.
      const identities = await userAgent.identity.list();

      // If an existing identity is not found found, create a new one.
      const existingIdentityCount = identities.length;

      if (existingIdentityCount === 0) {
        // Use the specified DWN endpoints or get default tech preview hosted nodes.
        const serviceEndpointNodes = techPreview?.dwnEndpoints ?? await getTechPreviewDwnEndpoints();

        // Generate a new Identity for the end-user.
        identity = await userAgent.identity.create({
          didMethod  : 'dht',
          metadata   : { name: 'Default' },
          didOptions : {
            services: [
              {
                id              : 'dwn',
                type            : 'DecentralizedWebNode',
                serviceEndpoint : serviceEndpointNodes,
                enc             : '#enc',
                sig             : '#sig',
              }
            ],
            verificationMethods: [
              {
                algorithm : 'Ed25519',
                id        : 'sig',
                purposes  : ['assertionMethod', 'authentication']
              },
              {
                algorithm : 'secp256k1',
                id        : 'enc',
                purposes  : ['keyAgreement']
              }
            ]
          }
        });

        if (walletConnectOptions) {
          WalletConnect.initClient(walletConnectOptions);
=======
      // TODO: Replace stubbed connection attempt once Connect Protocol has been implemented.
      // Attempt to Connect to localhost agent or via Connect Server.
      // userAgent.connect();

      const notConnected = true;
      if (/* !userAgent.isConnected() */ notConnected) {
        // Connect attempt failed or was rejected so fallback to local user agent.
        let identity: BearerIdentity;

        // Query the Agent's DWN tenant for identity records.
        const identities = await userAgent.identity.list();

        // If an existing identity is not found found, create a new one.
        const existingIdentityCount = identities.length;
        if (existingIdentityCount === 0) {
          // Use the specified DWN endpoints or the latest TBD hosted DWN
          const serviceEndpointNodes = techPreview?.dwnEndpoints ?? didCreateOptions?.dwnEndpoints ?? ['https://dwn.tbddev.org/beta'];

          // Generate a new Identity for the end-user.
          identity = await userAgent.identity.create({
            didMethod  : 'dht',
            metadata   : { name: 'Default' },
            didOptions : {
              services: [
                {
                  id              : 'dwn',
                  type            : 'DecentralizedWebNode',
                  serviceEndpoint : serviceEndpointNodes,
                  enc             : '#enc',
                  sig             : '#sig',
                }
              ],
              verificationMethods: [
                {
                  algorithm : 'Ed25519',
                  id        : 'sig',
                  purposes  : ['assertionMethod', 'authentication']
                },
                {
                  algorithm : 'secp256k1',
                  id        : 'enc',
                  purposes  : ['keyAgreement']
                }
              ]
            }
          });

          // The User Agent will manage the Identity, which ensures it will be available on future
          // sessions.
          await userAgent.identity.manage({ portableIdentity: await identity.export() });

        } else if (existingIdentityCount === 1) {
          // An existing identity was found in the User Agent's tenant.
          identity = identities[0];

>>>>>>> 4d011194
        } else {
          // Persists the Identity to be available in future sessions
          await userAgent.identity.manage({ portableIdentity: await identity.export() });
        }
      } else if (existingIdentityCount === 1) {
        // An existing identity was found in the User Agent's tenant.
        identity = identities[0];
      } else {
        throw new Error(`connect() failed due to unexpected state: Expected 1 but found ${existingIdentityCount} stored identities.`);
      }

<<<<<<< HEAD
      // Set the stored identity as the connected DID.
      connectedDid = identity.did.uri;
=======
      if (registration !== undefined) {
        // If a registration object is passed, we attempt to register the AgentDID and the ConnectedDID with the DWN endpoints provided
        const serviceEndpointNodes = techPreview?.dwnEndpoints ?? didCreateOptions?.dwnEndpoints;

        try {
          for (const dwnEndpoint of serviceEndpointNodes) {
            // check if endpoint needs registration
            const serverInfo = await userAgent.rpc.getServerInfo(dwnEndpoint);
            if (serverInfo.registrationRequirements.length === 0) {
              // no registration required
              continue;
            }

            // register the agent DID
            await DwnRegistrar.registerTenant(dwnEndpoint, agent.agentDid.uri);

            // register the connected Identity DID
            await DwnRegistrar.registerTenant(dwnEndpoint, connectedDid);
          }

          // If no failures occurred, call the onSuccess callback
          registration.onSuccess();
        } catch(error) {
          // for any failure, call the onFailure callback with the error
          registration.onFailure(error);
        }
      }
>>>>>>> 4d011194

      // Enable sync, unless explicitly disabled.
      if (sync !== 'off') {
        // First, register the user identity for sync.
        await userAgent.sync.registerIdentity({ did: connectedDid });

        // Enable sync using the specified interval or default.
        sync ??= '2m';
        userAgent.sync.startSync({ interval: sync })
          .catch((error: any) => {
            console.error(`Sync failed: ${error}`);
          });
      }
    }

    const web5 = new Web5({ agent, connectedDid });

    return { web5, did: connectedDid, recoveryPhrase };
  }
}<|MERGE_RESOLUTION|>--- conflicted
+++ resolved
@@ -8,73 +8,20 @@
 import { Web5UserAgent } from '@web5/user-agent';
 import { DidApi } from './did-api.js';
 import { DwnApi } from './dwn-api.js';
-<<<<<<< HEAD
-=======
 import { DwnRecordsPermissionScope, DwnProtocolDefinition, DwnRegistrar } from '@web5/agent';
->>>>>>> 4d011194
 import { VcApi } from './vc-api.js';
-import { getTechPreviewDwnEndpoints } from './tech-preview.js';
 
 /** Override defaults configured during the technical preview phase. */
 export type TechPreviewOptions = {
   /** Override default dwnEndpoints provided for technical preview. */
   dwnEndpoints?: string[];
-<<<<<<< HEAD
 };
-=======
-}
 
 /** Override defaults for DID creation. */
 export type DidCreateOptions = {
   /** Override default dwnEndpoints provided during DID creation. */
   dwnEndpoints?: string[];
 }
-
-/**
- * Options to provide when the initiating app wants to import a delegated identity/DID from an external wallet.
- */
-export type WalletConnectOptions = {
-  /**
-   * The URL of the wallet connect server to use for relaying messages between the app and the wallet.
-   */
-  connectServerUrl: string;
-
-  /**
-   * The protocols of permissions requested, along with the definition and permission copes for each protocol.
-   * The key is the protocol URL and the value is an object with the protocol definition and the permission scopes.
-   */
-  requestedProtocolsAndScopes: Map<
-    string,
-    {
-      /**
-       * The definition of the protocol the permissions are being requested for.
-       * In the event that the protocol is not already installed, the wallet will install this given protocol definition.
-       */
-      protocolDefinition: DwnProtocolDefinition;
-
-      /**
-       * The scope of the permissions being requested for the given protocol.
-       */
-      permissionScopes: DwnRecordsPermissionScope[];
-    }
-  >;
-
-  /**
-   * A handler to be called when the request URL is ready to be used to fetch the permission request by the wallet.
-   * This method should be used by the calling app to pass the request URL to the wallet via a QR code or a deep link.
-   *
-   * @param requestUrl - The request URL for the wallet to fetch the permission request.
-   */
-  onRequestReady: (requestUrl: string) => void;
-
-  /**
-   * An async method to get the PIN from the user to decrypt the response from the wallet.
-   *
-   * @returns A promise that resolves to the PIN as a string.
-   */
-  pinCapture: () => Promise<string>;
-}
->>>>>>> 4d011194
 
 /** Optional overrides that can be provided when calling {@link Web5.connect}. */
 export type Web5ConnectOptions = {
@@ -154,9 +101,6 @@
    * See {@link TechPreviewOptions} for available options.
    */
   techPreview?: TechPreviewOptions;
-<<<<<<< HEAD
-};
-=======
 
   /**
    * Override defaults configured options for creating a DID during connect.
@@ -177,7 +121,6 @@
     onFailure: (error: any) => void;
   }
 }
->>>>>>> 4d011194
 
 /**
  * Represents the result of the Web5 connection process, including the Web5 instance,
@@ -254,7 +197,6 @@
    * @returns A promise that resolves to a {@link Web5} instance and the connected DID.
    */
   static async connect({
-<<<<<<< HEAD
     agent,
     agentVault,
     connectedDid,
@@ -262,10 +204,9 @@
     recoveryPhrase,
     sync,
     techPreview,
+    didCreateOptions,
+    registration,
     walletConnectOptions,
-=======
-    agent, agentVault, connectedDid, password, recoveryPhrase, sync, techPreview, didCreateOptions, registration
->>>>>>> 4d011194
   }: Web5ConnectOptions = {}): Promise<Web5ConnectResult> {
     if (agent === undefined) {
       // A custom Web5Agent implementation was not specified, so use default managed user agent.
@@ -291,7 +232,6 @@
       }
       await userAgent.start({ password });
 
-<<<<<<< HEAD
       // userAgent.
       // Connect attempt failed or was rejected so fallback to local user agent.
       let identity: BearerIdentity;
@@ -304,7 +244,7 @@
 
       if (existingIdentityCount === 0) {
         // Use the specified DWN endpoints or get default tech preview hosted nodes.
-        const serviceEndpointNodes = techPreview?.dwnEndpoints ?? await getTechPreviewDwnEndpoints();
+        const serviceEndpointNodes = techPreview?.dwnEndpoints ?? didCreateOptions?.dwnEndpoints ?? ['https://dwn.tbddev.org/beta'];
 
         // Generate a new Identity for the end-user.
         identity = await userAgent.identity.create({
@@ -337,63 +277,6 @@
 
         if (walletConnectOptions) {
           WalletConnect.initClient(walletConnectOptions);
-=======
-      // TODO: Replace stubbed connection attempt once Connect Protocol has been implemented.
-      // Attempt to Connect to localhost agent or via Connect Server.
-      // userAgent.connect();
-
-      const notConnected = true;
-      if (/* !userAgent.isConnected() */ notConnected) {
-        // Connect attempt failed or was rejected so fallback to local user agent.
-        let identity: BearerIdentity;
-
-        // Query the Agent's DWN tenant for identity records.
-        const identities = await userAgent.identity.list();
-
-        // If an existing identity is not found found, create a new one.
-        const existingIdentityCount = identities.length;
-        if (existingIdentityCount === 0) {
-          // Use the specified DWN endpoints or the latest TBD hosted DWN
-          const serviceEndpointNodes = techPreview?.dwnEndpoints ?? didCreateOptions?.dwnEndpoints ?? ['https://dwn.tbddev.org/beta'];
-
-          // Generate a new Identity for the end-user.
-          identity = await userAgent.identity.create({
-            didMethod  : 'dht',
-            metadata   : { name: 'Default' },
-            didOptions : {
-              services: [
-                {
-                  id              : 'dwn',
-                  type            : 'DecentralizedWebNode',
-                  serviceEndpoint : serviceEndpointNodes,
-                  enc             : '#enc',
-                  sig             : '#sig',
-                }
-              ],
-              verificationMethods: [
-                {
-                  algorithm : 'Ed25519',
-                  id        : 'sig',
-                  purposes  : ['assertionMethod', 'authentication']
-                },
-                {
-                  algorithm : 'secp256k1',
-                  id        : 'enc',
-                  purposes  : ['keyAgreement']
-                }
-              ]
-            }
-          });
-
-          // The User Agent will manage the Identity, which ensures it will be available on future
-          // sessions.
-          await userAgent.identity.manage({ portableIdentity: await identity.export() });
-
-        } else if (existingIdentityCount === 1) {
-          // An existing identity was found in the User Agent's tenant.
-          identity = identities[0];
-
->>>>>>> 4d011194
         } else {
           // Persists the Identity to be available in future sessions
           await userAgent.identity.manage({ portableIdentity: await identity.export() });
@@ -405,10 +288,8 @@
         throw new Error(`connect() failed due to unexpected state: Expected 1 but found ${existingIdentityCount} stored identities.`);
       }
 
-<<<<<<< HEAD
-      // Set the stored identity as the connected DID.
       connectedDid = identity.did.uri;
-=======
+
       if (registration !== undefined) {
         // If a registration object is passed, we attempt to register the AgentDID and the ConnectedDID with the DWN endpoints provided
         const serviceEndpointNodes = techPreview?.dwnEndpoints ?? didCreateOptions?.dwnEndpoints;
@@ -436,7 +317,6 @@
           registration.onFailure(error);
         }
       }
->>>>>>> 4d011194
 
       // Enable sync, unless explicitly disabled.
       if (sync !== 'off') {
