import type { DidIonCreateOptions, KeyOption } from '@tbd54566975/dids';
import type { TestProfileOptions } from '../test-utils/test-user-agent.js';

import { generateKeyPair } from '@decentralized-identity/ion-tools';

const dwnNodes = ['https://dwn.tbddev.org/dwn0'];
// const dwnNodes = ['http://localhost:3000'];

export const keyIds = {
  did: {
    service: {
      dwn: {
        attestation   : 'attest',
        authorization : 'authz',
        encryption    : 'encr',
      }
    }
  }
};

export const keys = {
  secp256k1: {
    jwk: {
      attestation: async (): Promise<KeyOption> => {
        return {
          id       : keyIds.did.service.dwn.attestation,
          type     : 'JsonWebKey2020',
          keyPair  : await generateKeyPair('secp256k1'),
          purposes : ['authentication'],
        };
      },

      authorization: async (): Promise<KeyOption> => {
        return {
          id       : keyIds.did.service.dwn.authorization,
          type     : 'JsonWebKey2020',
          keyPair  : await generateKeyPair('secp256k1'),
          purposes : ['authentication'],
        };
      },

      encryption: async (): Promise<KeyOption> => {
        return {
          id       : keyIds.did.service.dwn.encryption,
          type     : 'JsonWebKey2020',
          keyPair  : await generateKeyPair('secp256k1'),
          purposes : ['keyAgreement'],
        };
      }
    }
  }
};

export const ionCreateOptions = {
  services: {
    dwn: {
      authorization: {
        encryption: {
          attestation: {

            // Authorization, Encryption, and Attestation keys.
            keys: async (): Promise<DidIonCreateOptions> => {
              let profileKeys: KeyOption[] = [];
              profileKeys.push(await keys.secp256k1.jwk.attestation());
              profileKeys.push(await keys.secp256k1.jwk.authorization());
              profileKeys.push(await keys.secp256k1.jwk.encryption());
              return {
                keys     : profileKeys,
                services : [
                  {
                    id              : 'dwn',
                    type            : 'DecentralizedWebNode',
                    serviceEndpoint : {
<<<<<<< HEAD
                      // nodes                    : ['http://localhost:3000'],
                      nodes                    : ['https://dwn.tbddev.org/dwn0'],
=======
                      nodes                    : dwnNodes,
>>>>>>> bbbf2b0e
                      messageAttestationKeys   : [`#${keyIds.did.service.dwn.attestation}`],
                      messageAuthorizationKeys : [`#${keyIds.did.service.dwn.authorization}`],
                      recordEncryptionKeys     : [`#${keyIds.did.service.dwn.encryption}`]
                    }
                  }
                ]
              };
            }
          }
        },

        // Authorization and Encryption keys.
        keys: async (): Promise<DidIonCreateOptions> => {
          let profileKeys: KeyOption[] = [];
          profileKeys.push(await keys.secp256k1.jwk.authorization());
          return {
            keys     : profileKeys,
            services : [{
              id              : 'dwn',
              type            : 'DecentralizedWebNode',
              serviceEndpoint : {
<<<<<<< HEAD
                // nodes                    : ['http://localhost:3000'],
                nodes                    : ['https://dwn.tbddev.org/dwn0'],
=======
                nodes                    : dwnNodes,
>>>>>>> bbbf2b0e
                messageAuthorizationKeys : [`#${keyIds.did.service.dwn.authorization}`],
              }
            }]
          };
        }
      }
    }
  }
};

export const ion = {
  with: {
    dwn: {
      service: {
        and: {
          authorization: {
            encryption: {
              attestation: {
                keys: async (): Promise<TestProfileOptions> => {
                  return {
                    profileDidOptions: await ionCreateOptions.services.dwn.authorization.encryption.attestation.keys()
                  };
                }
              }
            },

            keys: async (): Promise<TestProfileOptions> => {
              return {
                profileDidOptions: await ionCreateOptions.services.dwn.authorization.keys()
              };
            }
          }
        }
      }
    }
  }
};<|MERGE_RESOLUTION|>--- conflicted
+++ resolved
@@ -71,12 +71,7 @@
                     id              : 'dwn',
                     type            : 'DecentralizedWebNode',
                     serviceEndpoint : {
-<<<<<<< HEAD
-                      // nodes                    : ['http://localhost:3000'],
-                      nodes                    : ['https://dwn.tbddev.org/dwn0'],
-=======
                       nodes                    : dwnNodes,
->>>>>>> bbbf2b0e
                       messageAttestationKeys   : [`#${keyIds.did.service.dwn.attestation}`],
                       messageAuthorizationKeys : [`#${keyIds.did.service.dwn.authorization}`],
                       recordEncryptionKeys     : [`#${keyIds.did.service.dwn.encryption}`]
@@ -98,12 +93,7 @@
               id              : 'dwn',
               type            : 'DecentralizedWebNode',
               serviceEndpoint : {
-<<<<<<< HEAD
-                // nodes                    : ['http://localhost:3000'],
-                nodes                    : ['https://dwn.tbddev.org/dwn0'],
-=======
                 nodes                    : dwnNodes,
->>>>>>> bbbf2b0e
                 messageAuthorizationKeys : [`#${keyIds.did.service.dwn.authorization}`],
               }
             }]
