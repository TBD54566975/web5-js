--- conflicted
+++ resolved
@@ -1,14 +1,9 @@
 import type { DidIonCreateOptions } from '@tbd54566975/dids';
 
 import { DidIonApi, DidKeyApi, DidResolver } from '@tbd54566975/dids';
-<<<<<<< HEAD
-import { Web5UserAgent, ProfileApi, ProfileStore, Profile } from '@tbd54566975/web5-user-agent';
-import { Dwn, DataStoreLevel, EventLogLevel, MessageStoreLevel } from '@tbd54566975/dwn-sdk-js';
-=======
 import { Web5UserAgent, ProfileApi, ProfileStore } from '@tbd54566975/web5-user-agent';
 import { Dwn } from '@tbd54566975/dwn-sdk-js';
 import { DataStoreLevel, EventLogLevel, MessageStoreLevel } from '@tbd54566975/dwn-sdk-js/stores';
->>>>>>> 72facd44
 
 import { AppStorage } from '../../src/app-storage.js';
 
