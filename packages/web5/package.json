--- conflicted
+++ resolved
@@ -87,13 +87,9 @@
     "@tbd54566975/web5-agent": "0.1.4",
     "@tbd54566975/web5-proxy-agent": "0.1.4",
     "@tbd54566975/web5-user-agent": "0.1.5",
-<<<<<<< HEAD
     "abstract-level": "^1.0.3",
     "cross-fetch": "3.1.5",
-    "level": "^8.0.0",
-=======
     "level": "8.0.0",
->>>>>>> e6892e8c
     "ms": "2.1.3",
     "readable-web-to-node-stream": "3.0.2"
   },
