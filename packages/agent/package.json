--- conflicted
+++ resolved
@@ -67,17 +67,10 @@
     "node": ">=18.0.0"
   },
   "dependencies": {
-<<<<<<< HEAD
     "@tbd54566975/dwn-sdk-js": "0.2.4",
-    "@web5/common": "0.2.0",
-    "@web5/crypto": "0.2.0",
-    "@web5/dids": "0.2.0",
-=======
-    "@tbd54566975/dwn-sdk-js": "0.2.3",
     "@web5/common": "0.2.1",
     "@web5/crypto": "0.2.1",
     "@web5/dids": "0.2.1",
->>>>>>> b40909a2
     "level": "8.0.0",
     "readable-stream": "4.4.2",
     "readable-web-to-node-stream": "3.0.2"
