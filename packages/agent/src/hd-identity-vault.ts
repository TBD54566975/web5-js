import type { Jwk } from '@web5/crypto';
import type { KeyValueStore } from '@web5/common';
import { DidDhtCreateOptions } from '@web5/dids';

import { HDKey } from 'ed25519-keygen/hdkey';
import { BearerDid, DidDht } from '@web5/dids';
import { Convert, MemoryStore } from '@web5/common';
import { wordlist } from '@scure/bip39/wordlists/english';
import { generateMnemonic, mnemonicToSeed, validateMnemonic } from '@scure/bip39';

import type { JweHeaderParams } from './prototyping/crypto/jose/jwe.js';
import type { IdentityVaultBackup, IdentityVaultBackupData, IdentityVaultStatus, IdentityVaultParams, IdentityVault } from './types/identity-vault.js';

import { AgentCryptoApi } from './crypto-api.js';
import { LocalKeyManager } from './local-key-manager.js';
import { isPortableDid } from './prototyping/dids/utils.js';
import { DeterministicKeyGenerator } from './utils-internal.js';
import { CompactJwe } from './prototyping/crypto/jose/jwe-compact.js';

/**
 * Extended initialization parameters for HdIdentityVault, including an optional recovery phrase
 * that can be used to derive keys to encrypt the vault and generate a DID.
 */
export type HdIdentityVaultInitializeParams = {
  /**
    * The password used to secure the vault.
    *
    * The password selected should be strong and securely managed to prevent unauthorized access.
    */
   password: string;

   /**
    * An optional recovery phrase used to derive the cryptographic keys for the vault.
    *
    * Providing a recovery phrase can be used to recover the vault's content or establish a
    * deterministic key generation scheme. If not provided, a new recovery phrase will be generated
    * during the initialization process.
    */
   recoveryPhrase?: string;

   /**
    * Optional dwnEndpoints to register didService endpoints during HdIdentityVault initialization
    * 
    * The dwnEndpoints are used to register a DWN endpoint during DidDht.create(). This allows the
    * agent to properly recover connectedDids from DWN. Also, this pattern can be used on the server
    * side in place of the agentDid-->connectedDids pattern.
    */
    dwnEndpoints?: string[];
 };

/**
 * Type guard function to check if a given object is an empty string or a string containing only
 * whitespace.
 *
 * This is an internal utility function used to validate password inputs, ensuring they are not
 * empty or filled with only whitespace characters, which are considered invalid for password
 * purposes.
 *
 * @param obj - The object to be checked, typically expected to be a password string.
 * @returns A boolean value indicating whether the object is an empty string or a string with only
 *          whitespace.
 */
function isEmptyString(obj: unknown): obj is string {
  return typeof obj !== 'string' || obj.trim().length === 0;
}

/**
 * Type guard function to check if a given object conforms to the {@link IdentityVaultBackup}
 * interface.
 *
 * This function is an internal utility meant to ensure the integrity and structure of the data
 * assumed to be an {@link IdentityVaultBackup}. It verifies the presence and types of the
 * `dateCreated`, `size`, and `data` properties, aligning with the expected structure of a backup
 * object in the context of an {@link IdentityVault}.
 *
 * @param obj - The object to be verified against the {@link IdentityVaultBackup} interface.
 * @returns A boolean value indicating whether the object is a valid {@link IdentityVaultBackup}.
 */
function isIdentityVaultBackup(obj: unknown): obj is IdentityVaultBackup {
  return typeof obj === 'object' && obj !== null
    && 'dateCreated' in obj && typeof obj.dateCreated === 'string'
    && 'size' in obj && typeof obj.size === 'number'
    && 'data' in obj && typeof obj.data === 'string';
}

/**
 * Internal-only type guard function that checks if a given object conforms to the
 * {@link IdentityVaultStatus} interface.
 *
 * This function is utilized within the {@link HdIdentityVault} implementation to ensure the
 * integrity of the object representing the vault's status, verifying the presence and types of
 * required properties. It aasserts the presence and correct types of `initialized`, `lastBackup`,
 * and `lastRestore` properties, ensuring they align with the expected structure of an identity
 * vault's status.
 *
 * @param obj - The object to be checked against the {{@link IdentityVaultStatus} interface.
 * @returns A boolean indicating whether the object is an instance of {@link IdentityVaultStatus}.
 */
function isIdentityVaultStatus(obj: unknown): obj is IdentityVaultStatus {
  return typeof obj === 'object' && obj !== null
    && 'initialized' in obj && typeof obj.initialized === 'boolean'
    && 'lastBackup' in obj
    && 'lastRestore' in obj;
}

/**
 * The `HdIdentityVault` class provides secure storage and management of identity data.
 *
 * The `HdIdentityVault` class implements the `IdentityVault` interface, providing secure storage
 * and management of identity data with an added layer of security using Hierarchical Deterministic
 * (HD) key derivation based on the SLIP-0010 standard for Ed25519 keys. It enhances identity
 * protection by generating and securing the identity using a derived HD key, allowing for the
 * deterministic regeneration of keys from a recovery phrase.
 *
 * The vault is capable of:
 * - Secure initialization with a password and an optional recovery phrase, employing HD key
 *   derivation.
 * - Encrypting the identity data using a derived content encryption key (CEK) which is securely
 *   encrypted and stored, accessible only by the correct password.
 * - Securely backing up and restoring the vault’s contents, including the HD-derived keys and
 *   associated DID.
 * - Locking and unlocking the vault, which encrypts and decrypts the CEK for secure access to the
 *   vault's contents.
 * - Managing the DID associated with the identity, providing a secure identity layer for
 *   applications.
 *
 * Usage involves initializing the vault with a secure password (and optionally a recovery phrase),
 * which then allows for the secure storage, backup, and retrieval of the identity data.
 *
 * Note: Ensure the password is strong and securely managed, as it is crucial for the security of the
 * vault's encrypted contents.
 *
 * @example
 * ```typescript
 * const vault = new HdIdentityVault();
 * await vault.initialize({ password: 'secure-unique-phrase', recoveryPhrase: 'twelve words ...' });
 * const backup = await vault.backup();
 * await vault.restore({ backup, password: 'secure-unique-phrase' });
 * ```
 */
export class HdIdentityVault implements IdentityVault<{ InitializeResult: string }> {
  /** Provides cryptographic functions needed for secure storage and management of the vault. */
  public crypto = new AgentCryptoApi();

  /** Determines the computational intensity of the key derivation process. */
  private _keyDerivationWorkFactor: number;

  /** The underlying key-value store for the vault's encrypted content. */
  private _store: KeyValueStore<string, string>;

  /** The cryptographic key used to encrypt and decrypt the vault's content securely. */
  private _contentEncryptionKey: Jwk | undefined;

  /**
   * Constructs an instance of `HdIdentityVault`, initializing the key derivation factor and data
   * store. It sets the default key derivation work factor and initializes the internal data store,
   * either with the provided store or a default in-memory store. It also establishes the initial
   * status of the vault as uninitialized and locked.
   *
   * @param params - Optional parameters when constructing a vault instance.
   * @param params.keyDerivationWorkFactor - Optionally set the computational effort for key derivation.
   * @param params.store - Optionally specify a custom key-value store for vault data.
   */
  constructor({ keyDerivationWorkFactor, store }: IdentityVaultParams = {}) {
    this._keyDerivationWorkFactor = keyDerivationWorkFactor ?? 210_000;
    this._store = store ?? new MemoryStore<string, string>();
  }

  /**
   * Creates a backup of the vault's current state, including the encrypted DID and content
   * encryption key, and returns it as an `IdentityVaultBackup` object. The backup includes a
   * Base64Url-encoded string representing the vault's encrypted data, encapsulating the
   * {@link PortableDid}, the content encryption key, and the vault's status.
   *
   * This method ensures that the vault is initialized and unlocked before proceeding with the
   * backup operation.
   *
   * @throws Error if the vault is not initialized or is locked, preventing the backup.
   * @returns A promise that resolves to the `IdentityVaultBackup` object containing the vault's
   *          encrypted backup data.
   */
  public async backup(): Promise<IdentityVaultBackup> {
    // Verify the identity vault has already been initialized and unlocked.
    if (this.isLocked() || await this.isInitialized() === false) {
      throw new Error(
        'HdIdentityVault: Unable to proceed with the backup operation because the identity vault ' +
        'has not been initialized and unlocked. Please ensure the vault is properly initialized ' +
        'with a secure password before attempting to backup its contents.'
      );
    }

    // Encode the encrypted CEK and DID as a single Base64Url string.
    const backupData: IdentityVaultBackupData = {
      did                  : await this.getStoredDid(),
      contentEncryptionKey : await this.getStoredContentEncryptionKey(),
      status               : await this.getStatus()
    };
    const backupDataString = Convert.object(backupData).toBase64Url();

    // Create a backup object containing the encrypted vault contents.
    const backup: IdentityVaultBackup = {
      data        : backupDataString,
      dateCreated : new Date().toISOString(),
      size        : backupDataString.length
    };

    // Update the last backup timestamp in the data store.
    await this.setStatus({ lastBackup: backup.dateCreated });

    return backup;
  }

  /**
   * Changes the password used to secure the vault.
   *
   * This method decrypts the existing content encryption key (CEK) with the old password, then
   * re-encrypts it with the new password, updating the vault's stored encrypted CEK. It ensures
   * that the vault is initialized and unlocks the vault if the password is successfully changed.
   *
   * @param params - Parameters required for changing the vault password.
   * @param params.oldPassword - The current password used to unlock the vault.
   * @param params.newPassword - The new password to replace the existing one.
   * @throws Error if the vault is not initialized or the old password is incorrect.
   * @returns A promise that resolves when the password change is complete.
   */
  public async changePassword({ oldPassword, newPassword }: {
    oldPassword: string;
    newPassword: string;
  }): Promise<void> {
    // Verify the identity vault has already been initialized.
    if (await this.isInitialized() === false) {
      throw new Error(
        'HdIdentityVault: Unable to proceed with the change password operation because the ' +
        'identity vault has not been initialized. Please ensure the vault is properly ' +
        'initialized with a secure password before trying again.'
      );
    }

    // Lock the vault.
    await this.lock();

    // Retrieve the content encryption key (CEK) record as a compact JWE from the data store.
    const cekJwe = await this.getStoredContentEncryptionKey();

    // Decrypt the compact JWE using the given `oldPassword` to verify it is correct.
    let protectedHeader: JweHeaderParams;
    let contentEncryptionKey: Jwk;
    try {
      let contentEncryptionKeyBytes: Uint8Array;
      ({ plaintext: contentEncryptionKeyBytes, protectedHeader } = await CompactJwe.decrypt({
        jwe        : cekJwe,
        key        : Convert.string(oldPassword).toUint8Array(),
        crypto     : this.crypto,
        keyManager : new LocalKeyManager()
      }));
      contentEncryptionKey = Convert.uint8Array(contentEncryptionKeyBytes).toObject() as Jwk;

    } catch (error: any) {
      throw new Error(`HdIdentityVault: Unable to change the vault password due to an incorrectly entered old password.`);
    }

    // Re-encrypt the vault content encryption key (CEK) using the new password.
    const newCekJwe = await CompactJwe.encrypt({
      key        : Convert.string(newPassword).toUint8Array(),
      protectedHeader, // Re-use the protected header from the original JWE.
      plaintext  : Convert.object(contentEncryptionKey).toUint8Array(),
      crypto     : this.crypto,
      keyManager : new LocalKeyManager()
    });

    // Update the vault with the new CEK JWE.
    await this._store.set('contentEncryptionKey', newCekJwe);

    // Update the vault CEK in memory, effectively unlocking the vault.
    this._contentEncryptionKey = contentEncryptionKey;
  }

  /**
   * Retrieves the DID (Decentralized Identifier) associated with the vault.
   *
   * This method ensures the vault is initialized and unlocked before decrypting and returning the
   * DID. The DID is stored encrypted and  is decrypted using the vault's content encryption key.
   *
   * @throws Error if the vault is not initialized, is locked, or the DID cannot be decrypted.
   * @returns A promise that resolves with a {@link BearerDid}.
   */
  public async getDid(): Promise<BearerDid> {
    // Verify the identity vault is unlocked.
    if (this.isLocked()) {
      throw new Error(`HdIdentityVault: Vault has not been initialized and unlocked.`);
    }

    // Retrieve the encrypted DID record as compact JWE from the vault store.
    const didJwe = await this.getStoredDid();

    // Decrypt the compact JWE to obtain the PortableDid as a byte array.
    const { plaintext: portableDidBytes } = await CompactJwe.decrypt({
      jwe        : didJwe,
      key        : this._contentEncryptionKey!,
      crypto     : this.crypto,
      keyManager : new LocalKeyManager()
    });

    // Convert the DID from a byte array to PortableDid format.
    const portableDid = Convert.uint8Array(portableDidBytes).toObject();
    if (!isPortableDid(portableDid)) {
      throw new Error('HdIdentityVault: Unable to decode malformed DID in identity vault');
    }

    // Return the DID in Bearer DID format.
    return await BearerDid.import({ portableDid });
  }

  /**
   * Fetches the current status of the `HdIdentityVault`, providing details on whether it's
   * initialized and the timestamps of the last backup and restore operations.
   *
   * @returns A promise that resolves with the current status of the `HdIdentityVault`, detailing
   *          its initialization, lock state, and the timestamps of the last backup and restore.
   */
  public async getStatus(): Promise<IdentityVaultStatus> {
    const storedStatus = await this._store.get('vaultStatus');

    // On the first run, the store will not contain an IdentityVaultStatus object yet, so return an
    // uninitialized status.
    if (!storedStatus) {
      return {
        initialized : false,
        lastBackup  : null,
        lastRestore : null
      };
    }

    const vaultStatus = Convert.string(storedStatus).toObject();
    if (!isIdentityVaultStatus(vaultStatus)) {
      throw new Error('HdIdentityVault: Invalid IdentityVaultStatus object in store');
    }

    return vaultStatus;
  }

  /**
   * Initializes the `HdIdentityVault` with a password and an optional recovery phrase.
   *
   * If a recovery phrase is not provided, a new one is generated. This process sets up the vault,
   * deriving the necessary cryptographic keys and preparing the vault for use. It ensures the vault
   * is ready to securely store and manage identity data.
   *
   * @example
   * ```ts
   * const identityVault = new HdIdentityVault();
   * const recoveryPhrase = await identityVault.initialize({
   *   password: 'your-secure-phrase'
   * });
   * console.log('Vault initialized. Recovery phrase:', recoveryPhrase);
   * ```
   *
   * @param params - The initialization parameters.
   * @param params.password - The password used to secure the vault.
   * @param params.recoveryPhrase - An optional 12-word recovery phrase for key derivation. If
   *                                omitted, a new recovery is generated.
   * @returns A promise that resolves with the recovery phrase used during the initialization, which
   *          should be securely stored by the user.
   */
  public async initialize({ password, recoveryPhrase, dwnEndpoints }:
    HdIdentityVaultInitializeParams
  ): Promise<string> {
    /**
     * STEP 0: Validate the input parameters and verify the identity vault is not already
     * initialized.
     */

    // Verify that the identity vault was not previously initialized.
    if (await this.isInitialized()) {
      throw new Error(`HdIdentityVault: Vault has already been initialized.`);
    }

    // Verify that the password is not empty.
    if (isEmptyString(password)) {
      throw new Error(
        `HdIdentityVault: The password is required and cannot be blank. Please provide a ' +
        'valid, non-empty password.`
      );
    }

    // If provided, verify that the recovery phrase is not empty.
    if (recoveryPhrase && isEmptyString(recoveryPhrase)) {
      throw new Error(
        `HdIdentityVault: The password is required and cannot be blank. Please provide a ' +
        'valid, non-empty password.`
      );
    }

    /**
     * STEP 1: Derive a Hierarchical Deterministic (HD) key pair from the given (or generated)
     * recoveryPhrase.
     */

    // Generate a 12-word (128-bit) mnemonic, if one was not provided.
    recoveryPhrase ??= generateMnemonic(wordlist, 128);

    // Validate the mnemonic for being 12-24 words contained in `wordlist`.
    if (!validateMnemonic(recoveryPhrase, wordlist)) {
      throw new Error(
        'HdIdentityVault: The provided recovery phrase is invalid. Please ensure that the ' +
        'recovery phrase is a correctly formatted series of 12 words.'
      );
    }

    // Derive a root seed from the mnemonic.
    const rootSeed = await mnemonicToSeed(recoveryPhrase);

    // Derive a root key for the DID from the root seed.
    const rootHdKey = HDKey.fromMasterSeed(rootSeed);

    /**
     * STEP 2: Derive the vault HD key pair from the root key.
     */

    // The vault HD key is derived using account 0 and index 0 so that it can be
    // deterministically re-derived. The vault key pair serves as input keying material for:
    // - deriving the vault content encryption key (CEK)
    // - deriving the salt that serves as input to derive the key that encrypts the vault CEK
    const vaultHdKey = rootHdKey.derive(`m/44'/0'/0'/0'/0'`);

    /**
     * STEP 3: Derive the vault Content Encryption Key (CEK) from the vault private
     * key and a non-secret static info value.
     */

    // A non-secret static info value is combined with the vault private key as input to HKDF
    // (Hash-based Key Derivation Function) to derive a 32-byte content encryption key (CEK).
    const contentEncryptionKey = await this.crypto.deriveKey({
      algorithm           : 'HKDF-512',            // key derivation function
      baseKeyBytes        : vaultHdKey.privateKey, // input keying material
      salt                : '',                    // empty salt because private key is sufficiently random
      info                : 'vault_cek',           // non-secret application specific information
      derivedKeyAlgorithm : 'A256GCM'              // derived key algorithm
    });

    /**
     * STEP 4: Using the given `password` and a `salt` derived from the vault public key, encrypt
     * the vault CEK and store it in the data store as a compact JWE.
     */

    // A non-secret static info value is combined with the vault public key as input to HKDF
    // (Hash-based Key Derivation Function) to derive a new 32-byte salt.
    const saltInput = await this.crypto.deriveKeyBytes({
      algorithm    : 'HKDF-512',           // key derivation function
      baseKeyBytes : vaultHdKey.publicKey, // input keying material
      salt         : '',                   // empty salt because public key is sufficiently random
      info         : 'vault_unlock_salt',  // non-secret application specific information
      length       : 256,                  // derived key length, in bits
    });

    // Construct the JWE header.
    const cekJweProtectedHeader: JweHeaderParams = {
      alg : 'PBES2-HS512+A256KW',
      enc : 'A256GCM',
      cty : 'text/plain',
      p2c : this._keyDerivationWorkFactor,
      p2s : Convert.uint8Array(saltInput).toBase64Url()
    };

    // Encrypt the vault content encryption key (CEK) to compact JWE format.
    const cekJwe = await CompactJwe.encrypt({
      key             : Convert.string(password).toUint8Array(),
      protectedHeader : cekJweProtectedHeader,
      plaintext       : Convert.object(contentEncryptionKey).toUint8Array(),
      crypto          : this.crypto,
      keyManager      : new LocalKeyManager()
    });

    // Store the compact JWE in the data store.
    await this._store.set('contentEncryptionKey', cekJwe);

    /**
     * STEP 5: Create a DID using identity, signing, and encryption keys derived from the root key.
     */

    // Derive the identity key pair using index 0 and convert to JWK format.
    // Note: The account is set to Unix epoch time so that in the future, the keys for a DID DHT
    //       document can be deterministically derived based on the versionId returned in a DID
    //       resolution result.
    const identityHdKey = rootHdKey.derive(`m/44'/0'/1708523827'/0'/0'`);
    const identityPrivateKey = await this.crypto.bytesToPrivateKey({
      algorithm       : 'Ed25519',
      privateKeyBytes : identityHdKey.privateKey
    });

    // Derive the signing key using index 1 and convert to JWK format.
    let signingHdKey = rootHdKey.derive(`m/44'/0'/1708523827'/0'/1'`);
    const signingPrivateKey = await this.crypto.bytesToPrivateKey({
      algorithm       : 'Ed25519',
      privateKeyBytes : signingHdKey.privateKey
    });

    // TODO: Enable this once DID DHT supports X25519 keys.
    // Derive the encryption key using index 1 and convert to JWK format.
    // const encryptionHdKey = rootHdKey.derive(`m/44'/0'/1708523827'/0'/1'`);
    // const encryptionKeyEd25519 = await this.crypto.bytesToPrivateKey({
    //   algorithm       : 'Ed25519',
    //   privateKeyBytes : encryptionHdKey.privateKey
    // });
    // const encryptionPrivateKey = await Ed25519.convertPrivateKeyToX25519({ privateKey: encryptionKeyEd25519 });

    // Add the identity and signing keys to the deterministic key generator so that when the DID is
    // created it will use the derived keys.
    const deterministicKeyGenerator = new DeterministicKeyGenerator();
    await deterministicKeyGenerator.addPredefinedKeys({
      privateKeys: [identityPrivateKey, signingPrivateKey]
    });

  // Create the DID using the derived identity, signing, and encryption keys.
<<<<<<< HEAD
  const verificationMethods = [
    {
      algorithm : 'Ed25519',
      id        : 'sig',
      purposes  : ['assertionMethod', 'authentication']
    },
    // TODO: Enable this once DID DHT supports X25519 keys.
    // {
    //   algorithm : 'X25519',
    //   id        : 'enc',
    //   purposes  : ['keyAgreement']
    // }
  ]

  const didDhtCreateOptions =
    !dwnEndpoints || !dwnEndpoints.length
      ? { verificationMethods }
      : {
        verificationMethods,
        services: [
          {
            id              : 'dwn',
            type            : 'DecentralizedWebNode',
            serviceEndpoint : dwnEndpoints,
            enc             : '#enc',
            sig             : '#sig',
          }
        ],
      };

  const did = await DidDht.create({
    keyManager: deterministicKeyGenerator,
    options: didDhtCreateOptions as DidDhtCreateOptions<DeterministicKeyGenerator>
  });
=======
  const options = {
    verificationMethods: [
      {
        algorithm : 'Ed25519',
        id        : 'sig',
        purposes  : ['assertionMethod', 'authentication']
      },
    ]
  } as DidDhtCreateOptions<DeterministicKeyGenerator>;

  if(dwnEndpoints && !!dwnEndpoints.length) {
    options.services = [
      {
        id              : 'dwn',
        type            : 'DecentralizedWebNode',
        serviceEndpoint : dwnEndpoints,
        enc             : '#enc',
        sig             : '#sig',
      }
    ];
  }

  const did = await DidDht.create({ keyManager: deterministicKeyGenerator, options });
>>>>>>> 87e6a12d

    /**
     * STEP 6: Convert the DID to portable format and store it in the data store as a
     * compact JWE.
     */

    // Convert the DID to a portable format.
    const portableDid = await did.export();

    // Construct the JWE header.
    const didJweProtectedHeader: JweHeaderParams = {
      alg : 'dir',
      enc : 'A256GCM',
      cty : 'json'
    };

    // Encrypt the DID to compact JWE format.
    const didJwe = await CompactJwe.encrypt({
      key             : contentEncryptionKey,
      plaintext       : Convert.object(portableDid).toUint8Array(),
      protectedHeader : didJweProtectedHeader,
      crypto          : this.crypto,
      keyManager      : new LocalKeyManager()
    });

    // Store the compact JWE in the data store.
    await this._store.set('did', didJwe);

    /**
     * STEP 7: Set the vault CEK (effectively unlocking the vault), set the status to initialized,
     * and return the mnemonic used to generate the vault key.
     */

    this._contentEncryptionKey = contentEncryptionKey;

    await this.setStatus({ initialized: true });

    // Return the recovery phrase in case it was generated so that it can be displayed to the user
    // for safekeeping.
    return recoveryPhrase;
  }

  /**
   * Determines whether the vault has been initialized.
   *
   * This method checks the vault's current status to determine if it has been
   * initialized. Initialization is a prerequisite for most operations on the vault,
   * ensuring that it is ready for use.
   *
   * @example
   * ```ts
   * const isInitialized = await identityVault.isInitialized();
   * console.log('Is the vault initialized?', isInitialized);
   * ```
   *
   * @returns A promise that resolves to `true` if the vault has been initialized, otherwise `false`.
   */
  public async isInitialized(): Promise<boolean> {
    return this.getStatus().then(({ initialized }) => initialized);
  }

  /**
   * Checks if the vault is currently locked.
   *
   * This method assesses the vault's current state to determine if it is locked.
   * A locked vault restricts access to its contents, requiring the correct password
   * to unlock and access the stored identity data. The vault must be unlocked to
   * perform operations that access or modify its contents.
   *
   * @example
   * ```ts
   * const isLocked = await identityVault.isLocked();
   * console.log('Is the vault locked?', isLocked);
   * ```
   *
   * @returns `true` if the vault is locked, otherwise `false`.
   */
  public isLocked(): boolean {
    return !this._contentEncryptionKey;
  }

  /**
   * Locks the `HdIdentityVault`, securing its contents by clearing the in-memory encryption key.
   *
   * This method ensures that the vault's sensitive data cannot be accessed without unlocking the
   * vault again with the correct password. It's an essential security feature for safeguarding
   * the vault's contents against unauthorized access.
   *
   * @example
   * ```ts
   * const identityVault = new HdIdentityVault();
   * await identityVault.lock();
   * console.log('Vault is now locked.');
   * ```
   * @throws An error if the identity vault has not been initialized.
   * @returns A promise that resolves when the vault is successfully locked.
   */
  public async lock(): Promise<void> {
    // Verify the identity vault has already been initialized.
    if (await this.isInitialized() === false) {
      throw new Error(`HdIdentityVault: Lock operation failed. Vault has not been initialized.`);
    }

    // Clear the vault content encryption key (CEK), effectively locking the vault.
    if (this._contentEncryptionKey) this._contentEncryptionKey.k = '';
    this._contentEncryptionKey = undefined;
  }

  /**
   * Restores the vault's data from a backup object, decrypting and reinitializing the vault's
   * content with the provided backup data.
   *
   * This operation is crucial for data recovery scenarios, allowing users to regain access to their
   * encrypted data using a previously saved backup and their password.
   *
   * @example
   * ```ts
   * const identityVault = new HdIdentityVault();
   * await identityVault.initialize({ password: 'your-secure-phrase' });
   * // Create a backup of the vault's contents.
   * const backup = await identityVault.backup();
   * // Restore the vault with the same password.
   * await identityVault.restore({ backup: backup, password: 'your-secure-phrase' });
   * console.log('Vault restored successfully.');
   * ```
   *
   * @param params - The parameters required for the restore operation.
   * @param params.backup - The backup object containing the encrypted vault data.
   * @param params.password - The password used to encrypt the backup, necessary for decryption.
   * @returns A promise that resolves when the vault has been successfully restored.
   * @throws An error if the backup object is invalid or if the password is incorrect.
   */
  public async restore({ backup, password }: {
    backup: IdentityVaultBackup;
    password: string;
  }): Promise<void> {
    // Validate the backup object.
    if (!isIdentityVaultBackup(backup)) {
      throw new Error(`HdIdentityVault: Restore operation failed due to invalid backup object.`);
    }

    // Temporarily save the status and contents of the data store while attempting to restore the
    // backup so that they are not lost in case the restore operation fails.
    let previousStatus: IdentityVaultStatus;
    let previousContentEncryptionKey: string;
    let previousDid: string;
    try {
      previousDid = await this.getStoredDid();
      previousContentEncryptionKey = await this.getStoredContentEncryptionKey();
      previousStatus = await this.getStatus();
    } catch {
      throw new Error(
        'HdIdentityVault: The restore operation cannot proceed because the existing vault ' +
        'contents are missing or inaccessible. If the problem persists consider re-initializing ' +
        'the vault and retrying the restore.'
      );
    }

    try {
      // Convert the backup data to a JSON object.
      const backupData = Convert.base64Url(backup.data).toObject() as IdentityVaultBackupData;

      // Restore the backup to the data store.
      await this._store.set('did', backupData.did);
      await this._store.set('contentEncryptionKey', backupData.contentEncryptionKey);
      await this.setStatus(backupData.status);

      // Attempt to unlock the vault with the given `password`.
      await this.unlock({ password });

    } catch (error: any) {
      // If the restore operation fails, revert the data store to the status and contents that were
      // saved before the restore operation was attempted.
      await this.setStatus(previousStatus);
      await this._store.set('contentEncryptionKey', previousContentEncryptionKey);
      await this._store.set('did', previousDid);

      throw new Error(
        'HdIdentityVault: Restore operation failed due to invalid backup data or an incorrect ' +
        'password. Please verify the password is correct for the provided backup and try again.'
      );
    }

    // Update the last restore timestamp in the data store.
    await this.setStatus({ lastRestore: new Date().toISOString() });
  }

  /**
   * Unlocks the vault by decrypting the stored content encryption key (CEK) using the provided
   * password.
   *
   * This method is essential for accessing the vault's encrypted contents, enabling the decryption
   * of stored data and the execution of further operations requiring the vault to be unlocked.
   *
   * @example
   * ```ts
   * const identityVault = new HdIdentityVault();
   * await identityVault.initialize({ password: 'your-initial-phrase' });
   * // Unlock the vault with the correct password before accessing its contents
   * await identityVault.unlock({ password: 'your-initial-phrase' });
   * console.log('Vault unlocked successfully.');
   * ```
   *
   *
   * @param params - The parameters required for the unlock operation.
   * @param params.password - The password used to encrypt the vault's CEK, necessary for
   *                            decryption.
   * @returns A promise that resolves when the vault has been successfully unlocked.
   * @throws An error if the vault has not been initialized or if the provided password is
   *         incorrect.
   */
  public async unlock({ password }: { password: string }): Promise<void> {
    // Lock the vault.
    await this.lock();

    // Retrieve the content encryption key (CEK) record as a compact JWE from the data store.
    const cekJwe = await this.getStoredContentEncryptionKey();

    // Decrypt the compact JWE.
    try {
      const { plaintext: contentEncryptionKeyBytes } = await CompactJwe.decrypt({
        jwe        : cekJwe,
        key        : Convert.string(password).toUint8Array(),
        crypto     : this.crypto,
        keyManager : new LocalKeyManager()
      });
      const contentEncryptionKey = Convert.uint8Array(contentEncryptionKeyBytes).toObject() as Jwk;

      // Save the content encryption key in memory, thereby unlocking the vault.
      this._contentEncryptionKey = contentEncryptionKey;

    } catch (error: any) {
      throw new Error(`HdIdentityVault: Unable to unlock the vault due to an incorrect password.`);
    }
  }

  /**
   * Retrieves the Decentralized Identifier (DID) associated with the identity vault from the vault
   * store.
   *
   * This DID is encrypted in compact JWE format and needs to be decrypted after the vault is
   * unlocked. The method is intended to be used internally within the HdIdentityVault class to access
   * the encrypted PortableDid.
   *
   * @returns A promise that resolves to the encrypted DID stored in the vault as a compact JWE.
   * @throws Will throw an error if the DID cannot be retrieved from the vault.
   */
  private async getStoredDid(): Promise<string> {
    // Retrieve the DID record as a compact JWE from the data store.
    const didJwe = await this._store.get('did');

    if (!didJwe) {
      throw new Error(
        'HdIdentityVault: Unable to retrieve the DID record from the vault. Please check the ' +
        'vault status and if the problem persists consider re-initializing the vault and ' +
        'restoring the contents from a previous backup.'
      );
    }

    return didJwe;
  }

  /**
   * Retrieves the encrypted Content Encryption Key (CEK) from the vault's storage.
   *
   * This CEK is used for encrypting and decrypting the vault's contents. It is stored as a
   * compact JWE and should be decrypted with the user's password to be used for further
   * cryptographic operations.
   *
   * @returns A promise that resolves to the stored CEK as a string in compact JWE format.
   * @throws Will throw an error if the CEK cannot be retrieved, indicating potential issues with
   *         the vault's integrity or state.
   */
  private async getStoredContentEncryptionKey(): Promise<string> {
    // Retrieve the content encryption key (CEK) record as a compact JWE from the data store.
    const cekJwe = await this._store.get('contentEncryptionKey');

    if (!cekJwe) {
      throw new Error(
        'HdIdentityVault: Unable to retrieve the Content Encryption Key record from the vault. ' +
        'Please check the vault status and if the problem persists consider re-initializing the ' +
        'vault and restoring the contents from a previous backup.'
      );
    }

    return cekJwe;
  }

  /**
   * Updates the status of the `HdIdentityVault`, reflecting changes in its initialization, lock
   * state, and the timestamps of the last backup and restore operations.
   *
   * This method directly manipulates the internal state stored in the vault's key-value store.
   *
   * @param params - The status properties to be updated.
   * @param params.initialized - Updates the initialization state of the vault.
   * @param params.lastBackup - Updates the timestamp of the last successful backup.
   * @param params.lastRestore - Updates the timestamp of the last successful restore.
   * @returns A promise that resolves to a boolean indicating successful status update.
   * @throws Will throw an error if the status cannot be updated in the key-value store.
   */
  private async setStatus({ initialized, lastBackup, lastRestore }: Partial<IdentityVaultStatus>): Promise<boolean> {
    // Get the current status values from the store, if any.
    let vaultStatus = await this.getStatus();

    // Update the status properties with new values specified, if any.
    vaultStatus.initialized = initialized ?? vaultStatus.initialized;
    vaultStatus.lastBackup = lastBackup ?? vaultStatus.lastBackup;
    vaultStatus.lastRestore = lastRestore ?? vaultStatus.lastRestore;

    // Write the changes to the store.
    await this._store.set('vaultStatus', JSON.stringify(vaultStatus));

    return true;
  }
}<|MERGE_RESOLUTION|>--- conflicted
+++ resolved
@@ -512,42 +512,6 @@
     });
 
   // Create the DID using the derived identity, signing, and encryption keys.
-<<<<<<< HEAD
-  const verificationMethods = [
-    {
-      algorithm : 'Ed25519',
-      id        : 'sig',
-      purposes  : ['assertionMethod', 'authentication']
-    },
-    // TODO: Enable this once DID DHT supports X25519 keys.
-    // {
-    //   algorithm : 'X25519',
-    //   id        : 'enc',
-    //   purposes  : ['keyAgreement']
-    // }
-  ]
-
-  const didDhtCreateOptions =
-    !dwnEndpoints || !dwnEndpoints.length
-      ? { verificationMethods }
-      : {
-        verificationMethods,
-        services: [
-          {
-            id              : 'dwn',
-            type            : 'DecentralizedWebNode',
-            serviceEndpoint : dwnEndpoints,
-            enc             : '#enc',
-            sig             : '#sig',
-          }
-        ],
-      };
-
-  const did = await DidDht.create({
-    keyManager: deterministicKeyGenerator,
-    options: didDhtCreateOptions as DidDhtCreateOptions<DeterministicKeyGenerator>
-  });
-=======
   const options = {
     verificationMethods: [
       {
@@ -571,7 +535,6 @@
   }
 
   const did = await DidDht.create({ keyManager: deterministicKeyGenerator, options });
->>>>>>> 87e6a12d
 
     /**
      * STEP 6: Convert the DID to portable format and store it in the data store as a
