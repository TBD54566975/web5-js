--- conflicted
+++ resolved
@@ -48,7 +48,6 @@
    * @param params { interval: string } the interval at which the sync operation should be performed. ex: '30s', '1m', '10m'
    */
   startSync(params: { interval: string }): Promise<void>;
-<<<<<<< HEAD
   /**
    * Stops the periodic sync operation, will complete the current sync operation if one is already in progress.
    *
@@ -56,8 +55,6 @@
    * @throws {Error} if the sync operation fails to stop before the timeout.
    */
   stopSync(timeout?: number): Promise<void>;
-=======
-  stopSync(): void;
+
   syncOnce(params: { syncDirection: string }): Promise<void>;
->>>>>>> f49de99f
 }