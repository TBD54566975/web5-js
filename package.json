--- conflicted
+++ resolved
@@ -31,11 +31,7 @@
     "@changesets/cli": "^2.27.5",
     "@npmcli/package-json": "5.0.0",
     "@typescript-eslint/eslint-plugin": "7.9.0",
-<<<<<<< HEAD
-    "@web5/dwn-server": "0.4.5",
-=======
     "@web5/dwn-server": "0.4.6",
->>>>>>> ac08f55d
     "audit-ci": "^7.0.1",
     "eslint-plugin-mocha": "10.4.3",
     "globals": "^13.24.0",
