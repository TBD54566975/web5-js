# Workflow that deploys project documentation to GitHub Pages
name: Build and Deploy Docs

on:
  # Allows you to run this workflow manually from the Actions tab
  workflow_dispatch:

  # Automatically triggers when a new release is published
  workflow_run:
    workflows: ["Release to NPM Registry"]
    types:
      - completed

# Allow only one concurrent deployment, skipping runs queued between the run in-progress and latest queued.
# However, do NOT cancel in-progress runs as we want to allow these production deployments to complete.
concurrency:
  group: "pages"
  cancel-in-progress: false

jobs:
  build:
    permissions:
      contents: write # to write documentation files to the repo

    runs-on: ubuntu-latest

    steps:
      - name: Checkout source
        uses: actions/checkout@b4ffde65f46336ab88eb53be808477a3936bae11 #v4.1.1

      - uses: pnpm/action-setup@a3252b78c470c02df07e9d59298aecedc3ccdd6d
        with:
          version: 8

      - name: Set up Node.js
        uses: actions/setup-node@5ef044f9d09786428e6e895be6be17937becee3a #v4.0.0
        with:
          node-version: 18
          registry-url: https://registry.npmjs.org/
<<<<<<< HEAD
          cache: 'pnpm'
=======
          cache: "npm"
>>>>>>> f831621a

      - name: Install dependencies
        run: |
          pnpm install --frozen-lockfile

      - name: Build all workspace packages
        run: pnpm --recursive --stream build

      - name: TBDocs Reporter
        id: tbdocs-reporter-protocol
        uses: TBD54566975/tbdocs@main
        with:
          token: ${{ secrets.GITHUB_TOKEN }}
          fail_on_error: true
          group_docs: true
          entry_points: |
            - file: packages/api/src/index.ts
              docsReporter: typedoc
              docsGenerator: typedoc-html
              readmeFile: packages/api/README.md
            - file: packages/crypto/src/index.ts
              docsReporter: typedoc
              docsGenerator: typedoc-html
              readmeFile: packages/crypto/README.md
            - file: packages/crypto-aws-kms/src/index.ts
              docsReporter: typedoc
              docsGenerator: typedoc-html
              readmeFile: packages/crypto-aws-kms/README.md
            - file: packages/dids/src/index.ts
              docsReporter: typedoc
              docsGenerator: typedoc-html
              readmeFile: packages/dids/README.md
            - file: packages/credentials/src/index.ts
              docsReporter: typedoc
              docsGenerator: typedoc-html
              readmeFile: packages/credentials/README.md

      - name: Upload documentation artifacts
        uses: actions/upload-artifact@a8a3f3ad30e3422c9c7b888a15615d19a852ae32 #v3.1.3
        with:
          name: tbdocs-output
          path: ./.tbdocs

  deploy:
    # Add a dependency to the build job
    needs: build

    # Grant GITHUB_TOKEN the permissions required to make a Pages deployment
    permissions:
      contents: read # to read from project repo
      pages: write # to deploy to Pages
      id-token: write # to verify the deployment originates from an appropriate source

    # Deploy to the github-pages environment
    environment:
      name: github-pages
      url: ${{ steps.deployment.outputs.page_url }}

    runs-on: ubuntu-latest

    steps:
      - name: Checkout
        uses: actions/checkout@b4ffde65f46336ab88eb53be808477a3936bae11 #v4.1.1

      - name: Setup Pages
        uses: actions/configure-pages@v3

      - name: Download TBDocs Artifacts
        uses: actions/download-artifact@v3
        with:
          name: tbdocs-output
          path: ./tbdocs

      - name: Upload artifact
        uses: actions/upload-pages-artifact@v1
        with:
          path: "./tbdocs/docs"

      - name: Deploy to GitHub Pages
        id: deployment
        uses: actions/deploy-pages@v2<|MERGE_RESOLUTION|>--- conflicted
+++ resolved
@@ -37,11 +37,7 @@
         with:
           node-version: 18
           registry-url: https://registry.npmjs.org/
-<<<<<<< HEAD
           cache: 'pnpm'
-=======
-          cache: "npm"
->>>>>>> f831621a
 
       - name: Install dependencies
         run: |
