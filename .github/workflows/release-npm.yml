name: Release to NPM Registry

on:
  release:
    types: [created]
  workflow_dispatch:

# Allow only one concurrent deployment,but do NOT cancel in-progress runs as
# we want to allow these release deployments to complete.
concurrency:
  group: ${{ github.workflow }}-${{ github.ref }}
  cancel-in-progress: false

permissions:
  contents: read
  id-token: write # necessary for NPM provenance

jobs:
  publish-npm:
    name: NPM Publish
    runs-on: ubuntu-latest

    strategy:
      matrix:
        package:
          [
            "agent",
            "api",
            "common",
            "credentials",
            "crypto",
            "crypto-aws-kms",
            "dids",
            "identity-agent",
            "proxy-agent",
            "user-agent",
          ]

    steps:
      - name: Checkout source
        uses: actions/checkout@b4ffde65f46336ab88eb53be808477a3936bae11 #v4.1.1
      
      # https://cashapp.github.io/hermit/usage/ci/
      - name: Init Hermit
        uses: cashapp/activate-hermit@v1
        with:
          cache: "true"

      - name: Store NPM Registry Settings to .npmrc
        run: |
          echo -e "//registry.npmjs.org/:_authToken=\${NODE_AUTH_TOKEN}" > ~/.npmrc

<<<<<<< HEAD
=======
      - name: Install semver utility
        env:
          NODE_AUTH_TOKEN: ${{secrets.npm_token}}
        run: pnpm install -g semver@7.5.1

>>>>>>> 56bf7294
      # Note - this is not required but it gives a clean failure prior to attempting a release if the GH workflow runner is not authenticated with NPMjs.com
      - name: Verify NPM token is authenticated with NPMjs.com
        env:
          NODE_AUTH_TOKEN: ${{secrets.npm_token}}
        run: pnpm whoami

      - name: Check if GitHub repo package version is latest
        env:
          NODE_AUTH_TOKEN: ${{secrets.npm_token}}
        run: |
          cd packages/${{ matrix.package }}

          # Fetch the published version on NPMjs.com.
          PUBLISHED_VERSION=$(npm view @web5/${{ matrix.package }} version 2>/dev/null || echo "0.0.0")
          echo "Published Version: $PUBLISHED_VERSION"

          # Fetch the version in the GitHub repo's package.json file.
          REPO_VERSION=$(node -p "require('./package.json').version")
          echo "REPO_VERSION=$REPO_VERSION" >> $GITHUB_ENV
          echo "Repo Version: $REPO_VERSION"

          # Compare the repo and NPMjs.com package versions.
          IS_GREATER=$(pnpm dlx semver --range ">$PUBLISHED_VERSION" $REPO_VERSION || true)
          if [ -n "$IS_GREATER" ] ; then
            echo "@web5/${{ matrix.package }}@$REPO_VERSION is latest"
            echo "IS_LATEST=true" >> $GITHUB_ENV
          else
            echo "@web5/${{ matrix.package }}@$REPO_VERSION is already published or repo version is lower"
            echo "IS_LATEST=false" >> $GITHUB_ENV
          fi
        shell: bash

      - name: Install dependencies
        if: env.IS_LATEST == 'true'
        run: pnpm ci

      - name: Build all workspace packages
        if: env.IS_LATEST == 'true'
        run: pnpm build

      - name: Publish @web5/${{ matrix.package }}@${{ env.REPO_VERSION }}
        if: env.IS_LATEST == 'true'
        env:
          NODE_AUTH_TOKEN: ${{secrets.npm_token}}
        run: |
          cd packages/${{ matrix.package }}
          pnpm publish --access public --provenance
        shell: bash<|MERGE_RESOLUTION|>--- conflicted
+++ resolved
@@ -50,14 +50,11 @@
         run: |
           echo -e "//registry.npmjs.org/:_authToken=\${NODE_AUTH_TOKEN}" > ~/.npmrc
 
-<<<<<<< HEAD
-=======
       - name: Install semver utility
         env:
           NODE_AUTH_TOKEN: ${{secrets.npm_token}}
         run: pnpm install -g semver@7.5.1
 
->>>>>>> 56bf7294
       # Note - this is not required but it gives a clean failure prior to attempting a release if the GH workflow runner is not authenticated with NPMjs.com
       - name: Verify NPM token is authenticated with NPMjs.com
         env:
