--- conflicted
+++ resolved
@@ -1657,13 +1657,8 @@
     resolution: {integrity: sha512-TyqgtxEojc98rvxg4NGM+73JzQeM4+tK2VQes/in2mdyhO+1wbGuBijh1tvi9BErQ/dEblxs9v4vEQSX8mFCIw==}
     engines: {node: '>=16.0.0', npm: '>=7.0.0'}
 
-<<<<<<< HEAD
-  '@ipld/dag-pb@4.1.0':
-    resolution: {integrity: sha512-LJU451Drqs5zjFm7jI4Hs3kHlilOqkjcSfPiQgVsZnWaYb2C7YdfhnclrVn/X+ucKejlU9BL3+gXFCZUXkMuCg==}
-=======
   '@ipld/dag-pb@4.1.2':
     resolution: {integrity: sha512-BSztO4l3C+ya9HjCaQot26Y4AVsqIKtnn6+23ubc1usucnf6yoTBme18oCCdM6gKBMxuPqju5ye3lh9WEJsdeQ==}
->>>>>>> 36db3d05
     engines: {node: '>=16.0.0', npm: '>=7.0.0'}
 
   '@isaacs/cliui@8.0.2':
@@ -1693,13 +1688,8 @@
   '@jridgewell/source-map@0.3.6':
     resolution: {integrity: sha512-1ZJTZebgqllO79ue2bm3rIGud/bOe0pP5BjSRCRxxYkEZS8STV7zN84UBbiYu7jy+eCKSnVIUgoWWE/tt+shMQ==}
 
-<<<<<<< HEAD
-  '@jridgewell/sourcemap-codec@1.4.15':
-    resolution: {integrity: sha512-eF2rxCRulEKXHTRiDrDy6erMYWqNw4LPdQ8UQA4huuxaQsVeRPFl2oM8oDGxMFhJUWZf9McpLtJasDDZb/Bpeg==}
-=======
   '@jridgewell/sourcemap-codec@1.5.0':
     resolution: {integrity: sha512-gv3ZRaISU3fjPAgNsriBRqGWQL6quFx04YMPW/zD8XMLsU32mhCCbfbO6KZFLjvYpCZ8zyDEgqsgf+PwPaM7GQ==}
->>>>>>> 36db3d05
 
   '@jridgewell/trace-mapping@0.3.25':
     resolution: {integrity: sha512-vNk6aEwybGtawWmy/PzwnGDOjCkLWSD2wqvjGGAgOAwCGWySYXfYoxt00IJkTF+8Lb57DwOb3Aa0o9CApepiYQ==}
@@ -2728,13 +2718,8 @@
   balanced-match@1.0.2:
     resolution: {integrity: sha512-3oSeUO0TMV67hN1AmbXsK4yaqU7tjiHlbxRDZOpH0KW9+CeX4bRAaX0Anxt0tx2MrpRpWwQaPwIlISEJhYU5Pw==}
 
-<<<<<<< HEAD
-  bare-events@2.3.1:
-    resolution: {integrity: sha512-sJnSOTVESURZ61XgEleqmP255T6zTYwHPwE4r6SssIh0U9/uDvfpdoJYpVUerJJZH2fueO+CdT8ZT+OC/7aZDA==}
-=======
   bare-events@2.4.2:
     resolution: {integrity: sha512-qMKFd2qG/36aA4GwvKq8MxnPgCQAmBWmSyLWsJcbn8v03wvIPQ/hG1Ms8bPzndZxMDoHpxez5VOS+gC9Yi24/Q==}
->>>>>>> 36db3d05
 
   bare-fs@2.3.1:
     resolution: {integrity: sha512-W/Hfxc/6VehXlsgFtbB5B4xFcsCl+pAh30cYhoFyXErf6oGrwjh8SwiPAdHgpmWonKuYpZgGywN0SXt7dgsADA==}
@@ -3360,17 +3345,12 @@
     resolution: {integrity: sha512-Zf5H2Kxt2xjTvbJvP2ZWLEICxA6j+hAmMzIlypy4xcBg1vKVnx89Wy0GbS+kf5cwCVFFzdCFh2XSCFNULS6csw==}
     engines: {node: '>= 0.4'}
 
-<<<<<<< HEAD
-  es-module-lexer@1.5.3:
-    resolution: {integrity: sha512-i1gCgmR9dCl6Vil6UKPI/trA69s08g/syhiDK9TG0Nf1RJjjFI+AzoWW7sPufzkgYAn861skuCwJa0pIIHYxvg==}
-=======
   es-module-lexer@1.5.4:
     resolution: {integrity: sha512-MVNK56NiMrOwitFB7cqDwq0CQutbw+0BvLshJSse0MUNU+y1FC3bUS/AQg7oUng+/wKrrki7JfmwtVHkVfPLlw==}
 
   es-object-atoms@1.0.0:
     resolution: {integrity: sha512-MZ4iQ6JwHOBQjahnjwaC1ZtIBH+2ohjamzAO3oaHcXYup7qxjF2fixyH+Q71voWHeOkI2q/TnJao/KfXYIZWbw==}
     engines: {node: '>= 0.4'}
->>>>>>> 36db3d05
 
   es-set-tostringtag@2.0.3:
     resolution: {integrity: sha512-3T8uNMC3OQTHkFUsFq8r/BwAXLHvU/9O9mE0fBc/MY5iq/8H7ncvO947LmYA6ldWw9Uh8Yhf25zu6n7nML5QWQ==}
@@ -6345,11 +6325,7 @@
       outdent: 0.5.0
       prettier: 2.8.8
       resolve-from: 5.0.0
-<<<<<<< HEAD
-      semver: 7.6.2
-=======
       semver: 7.6.3
->>>>>>> 36db3d05
 
   '@changesets/assemble-release-plan@6.0.3':
     dependencies:
@@ -6359,11 +6335,7 @@
       '@changesets/should-skip-package': 0.1.0
       '@changesets/types': 6.0.0
       '@manypkg/get-packages': 1.1.3
-<<<<<<< HEAD
-      semver: 7.6.2
-=======
       semver: 7.6.3
->>>>>>> 36db3d05
 
   '@changesets/changelog-git@0.2.0':
     dependencies:
@@ -6408,11 +6380,7 @@
       p-limit: 2.3.0
       preferred-pm: 3.1.4
       resolve-from: 5.0.0
-<<<<<<< HEAD
-      semver: 7.6.2
-=======
       semver: 7.6.3
->>>>>>> 36db3d05
       spawndamnit: 2.0.0
       term-size: 2.2.1
 
@@ -6436,11 +6404,7 @@
       '@manypkg/get-packages': 1.1.3
       chalk: 2.4.2
       fs-extra: 7.0.1
-<<<<<<< HEAD
-      semver: 7.6.2
-=======
       semver: 7.6.3
->>>>>>> 36db3d05
 
   '@changesets/get-github-info@0.6.0':
     dependencies:
@@ -6773,11 +6737,7 @@
   '@eslint/eslintrc@3.1.0':
     dependencies:
       ajv: 6.12.6
-<<<<<<< HEAD
-      debug: 4.3.5(supports-color@8.1.1)
-=======
       debug: 4.3.6(supports-color@8.1.1)
->>>>>>> 36db3d05
       espree: 10.1.0
       globals: 14.0.0
       ignore: 5.3.1
@@ -6801,11 +6761,7 @@
   '@humanwhocodes/config-array@0.13.0':
     dependencies:
       '@humanwhocodes/object-schema': 2.0.3
-<<<<<<< HEAD
-      debug: 4.3.5(supports-color@8.1.1)
-=======
       debug: 4.3.6(supports-color@8.1.1)
->>>>>>> 36db3d05
       minimatch: 3.1.2
     transitivePeerDependencies:
       - supports-color
@@ -6826,11 +6782,7 @@
       cborg: 4.2.3
       multiformats: 12.1.3
 
-<<<<<<< HEAD
-  '@ipld/dag-pb@4.1.0':
-=======
   '@ipld/dag-pb@4.1.2':
->>>>>>> 36db3d05
     dependencies:
       multiformats: 13.1.0
 
@@ -6862,11 +6814,7 @@
       '@jridgewell/gen-mapping': 0.3.5
       '@jridgewell/trace-mapping': 0.3.25
 
-<<<<<<< HEAD
-  '@jridgewell/sourcemap-codec@1.4.15': {}
-=======
   '@jridgewell/sourcemap-codec@1.5.0': {}
->>>>>>> 36db3d05
 
   '@jridgewell/trace-mapping@0.3.25':
     dependencies:
@@ -6948,26 +6896,13 @@
       proc-log: 4.2.0
       promise-inflight: 1.0.1
       promise-retry: 2.0.1
-<<<<<<< HEAD
-      semver: 7.6.2
-=======
       semver: 7.6.3
->>>>>>> 36db3d05
       which: 4.0.0
     transitivePeerDependencies:
       - bluebird
 
   '@npmcli/package-json@5.0.0':
     dependencies:
-<<<<<<< HEAD
-      '@npmcli/git': 5.0.4
-      glob: 10.4.5
-      hosted-git-info: 7.0.1
-      json-parse-even-better-errors: 3.0.1
-      normalize-package-data: 6.0.0
-      proc-log: 3.0.0
-      semver: 7.6.2
-=======
       '@npmcli/git': 5.0.8
       glob: 10.4.5
       hosted-git-info: 7.0.2
@@ -6975,7 +6910,6 @@
       normalize-package-data: 6.0.2
       proc-log: 3.0.0
       semver: 7.6.3
->>>>>>> 36db3d05
     transitivePeerDependencies:
       - bluebird
 
@@ -7873,11 +7807,7 @@
     dependencies:
       '@typescript-eslint/typescript-estree': 7.10.0(typescript@5.4.5)
       '@typescript-eslint/utils': 7.10.0(eslint@9.3.0)(typescript@5.4.5)
-<<<<<<< HEAD
-      debug: 4.3.5(supports-color@8.1.1)
-=======
       debug: 4.3.6(supports-color@8.1.1)
->>>>>>> 36db3d05
       eslint: 9.3.0
       ts-api-utils: 1.3.0(typescript@5.4.5)
     optionalDependencies:
@@ -7970,13 +7900,8 @@
       debug: 4.3.6(supports-color@8.1.1)
       globby: 11.1.0
       is-glob: 4.0.3
-<<<<<<< HEAD
-      minimatch: 9.0.4
-      semver: 7.6.2
-=======
       minimatch: 9.0.5
       semver: 7.6.3
->>>>>>> 36db3d05
       ts-api-utils: 1.3.0(typescript@5.4.5)
     optionalDependencies:
       typescript: 5.4.5
@@ -8178,11 +8103,7 @@
       '@web/parse5-utils': 2.1.0
       chokidar: 3.6.0
       clone: 2.1.2
-<<<<<<< HEAD
-      es-module-lexer: 1.5.3
-=======
       es-module-lexer: 1.5.4
->>>>>>> 36db3d05
       get-stream: 6.0.1
       is-stream: 2.0.1
       isbinaryfile: 5.0.2
@@ -8687,20 +8608,12 @@
 
   balanced-match@1.0.2: {}
 
-<<<<<<< HEAD
-  bare-events@2.3.1:
-=======
   bare-events@2.4.2:
->>>>>>> 36db3d05
     optional: true
 
   bare-fs@2.3.1:
     dependencies:
-<<<<<<< HEAD
-      bare-events: 2.3.1
-=======
       bare-events: 2.4.2
->>>>>>> 36db3d05
       bare-path: 2.1.3
       bare-stream: 2.1.3
     optional: true
@@ -9449,15 +9362,11 @@
 
   es-errors@1.3.0: {}
 
-<<<<<<< HEAD
-  es-module-lexer@1.5.3: {}
-=======
   es-module-lexer@1.5.4: {}
 
   es-object-atoms@1.0.0:
     dependencies:
       es-errors: 1.3.0
->>>>>>> 36db3d05
 
   es-set-tostringtag@2.0.3:
     dependencies:
@@ -9683,11 +9592,7 @@
       eslint-scope: 8.0.2
       eslint-visitor-keys: 4.0.0
       espree: 10.1.0
-<<<<<<< HEAD
-      esquery: 1.5.0
-=======
       esquery: 1.6.0
->>>>>>> 36db3d05
       esutils: 2.0.3
       fast-deep-equal: 3.1.3
       file-entry-cache: 8.0.0
@@ -9747,15 +9652,6 @@
     transitivePeerDependencies:
       - supports-color
 
-<<<<<<< HEAD
-  espree@10.0.1:
-    dependencies:
-      acorn: 8.12.1
-      acorn-jsx: 5.3.2(acorn@8.12.1)
-      eslint-visitor-keys: 4.0.0
-
-=======
->>>>>>> 36db3d05
   espree@10.1.0:
     dependencies:
       acorn: 8.12.1
@@ -10296,11 +10192,7 @@
   internal-slot@1.0.7:
     dependencies:
       es-errors: 1.3.0
-<<<<<<< HEAD
-      hasown: 2.0.1
-=======
       hasown: 2.0.2
->>>>>>> 36db3d05
       side-channel: 1.0.6
 
   ip-address@9.0.5:
@@ -10315,11 +10207,7 @@
   ipfs-unixfs-exporter@13.1.5:
     dependencies:
       '@ipld/dag-cbor': 9.0.3
-<<<<<<< HEAD
-      '@ipld/dag-pb': 4.1.0
-=======
       '@ipld/dag-pb': 4.1.2
->>>>>>> 36db3d05
       '@multiformats/murmur3': 2.1.8
       err-code: 3.0.1
       hamt-sharding: 3.0.6
@@ -10891,11 +10779,7 @@
 
   mocha-junit-reporter@2.2.1(mocha@10.2.0):
     dependencies:
-<<<<<<< HEAD
-      debug: 4.3.5(supports-color@8.1.1)
-=======
       debug: 4.3.6(supports-color@8.1.1)
->>>>>>> 36db3d05
       md5: 2.3.0
       mkdirp: 3.0.1
       mocha: 10.2.0
@@ -10906,11 +10790,7 @@
 
   mocha-junit-reporter@2.2.1(mocha@10.4.0):
     dependencies:
-<<<<<<< HEAD
-      debug: 4.3.5(supports-color@8.1.1)
-=======
       debug: 4.3.6(supports-color@8.1.1)
->>>>>>> 36db3d05
       md5: 2.3.0
       mkdirp: 3.0.1
       mocha: 10.4.0
@@ -10921,11 +10801,7 @@
 
   mocha-junit-reporter@2.2.1(mocha@10.7.0):
     dependencies:
-<<<<<<< HEAD
-      debug: 4.3.5(supports-color@8.1.1)
-=======
       debug: 4.3.6(supports-color@8.1.1)
->>>>>>> 36db3d05
       md5: 2.3.0
       mkdirp: 3.0.1
       mocha: 10.7.0
@@ -11124,21 +11000,8 @@
 
   normalize-package-data@6.0.2:
     dependencies:
-<<<<<<< HEAD
-      hosted-git-info: 2.8.9
-      resolve: 1.22.8
-      semver: 5.7.2
-      validate-npm-package-license: 3.0.4
-
-  normalize-package-data@6.0.0:
-    dependencies:
-      hosted-git-info: 7.0.1
-      is-core-module: 2.13.1
-      semver: 7.6.2
-=======
       hosted-git-info: 7.0.2
       semver: 7.6.3
->>>>>>> 36db3d05
       validate-npm-package-license: 3.0.4
 
   normalize-path@3.0.0: {}
@@ -11153,43 +11016,27 @@
 
   npm-install-checks@6.3.0:
     dependencies:
-<<<<<<< HEAD
-      semver: 7.6.2
-=======
       semver: 7.6.3
->>>>>>> 36db3d05
 
   npm-normalize-package-bin@3.0.1: {}
 
   npm-package-arg@11.0.3:
     dependencies:
-<<<<<<< HEAD
-      hosted-git-info: 7.0.1
-      proc-log: 3.0.0
-      semver: 7.6.2
-      validate-npm-package-name: 5.0.0
-=======
       hosted-git-info: 7.0.2
       proc-log: 4.2.0
       semver: 7.6.3
       validate-npm-package-name: 5.0.1
->>>>>>> 36db3d05
 
   npm-pick-manifest@9.1.0:
     dependencies:
       npm-install-checks: 6.3.0
       npm-normalize-package-bin: 3.0.1
-<<<<<<< HEAD
-      npm-package-arg: 11.0.1
-      semver: 7.6.2
-=======
       npm-package-arg: 11.0.3
       semver: 7.6.3
 
   npm-run-path@4.0.1:
     dependencies:
       path-key: 3.1.1
->>>>>>> 36db3d05
 
   object-assign@4.1.1: {}
 
@@ -11558,17 +11405,10 @@
 
   puppeteer-core@22.15.0:
     dependencies:
-<<<<<<< HEAD
-      '@puppeteer/browsers': 2.2.3
-      chromium-bidi: 0.5.19(devtools-protocol@0.0.1286932)
-      debug: 4.3.4(supports-color@8.1.1)
-      devtools-protocol: 0.0.1286932
-=======
       '@puppeteer/browsers': 2.3.0
       chromium-bidi: 0.6.3(devtools-protocol@0.0.1312386)
       debug: 4.3.6(supports-color@8.1.1)
       devtools-protocol: 0.0.1312386
->>>>>>> 36db3d05
       ws: 8.18.0
     transitivePeerDependencies:
       - bufferutil
