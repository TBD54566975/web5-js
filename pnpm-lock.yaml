--- conflicted
+++ resolved
@@ -8594,17 +8594,11 @@
     engines: { node: ">= 14" }
 
   socks@2.8.3:
-<<<<<<< HEAD
-    resolution: {integrity: sha512-l5x7VUUWbjVFbafGLxPWkYsHIhEvmF85tbIeFZWc8ZPtoMyybuEhL7Jye/ooC4/d48FgOjSJXgsF/AJPYCW8Zw==}
-    engines: {node: '>= 10.0.0', npm: '>= 3.0.0'}
-    deprecated: please use 2.7.4 or 2.8.1 to fix package-lock issue
-=======
     resolution:
       {
         integrity: sha512-l5x7VUUWbjVFbafGLxPWkYsHIhEvmF85tbIeFZWc8ZPtoMyybuEhL7Jye/ooC4/d48FgOjSJXgsF/AJPYCW8Zw==,
       }
     engines: { node: ">= 10.0.0", npm: ">= 3.0.0" }
->>>>>>> 524bce1b
 
   source-map-js@1.2.0:
     resolution:
