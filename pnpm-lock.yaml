--- conflicted
+++ resolved
@@ -65,7 +65,7 @@
         version: 0.4.11
       isomorphic-ws:
         specifier: ^5.0.0
-        version: 5.0.0(ws@8.18.0)
+        version: 5.0.0(ws@8.17.1)
       level:
         specifier: 8.0.0
         version: 8.0.0
@@ -341,14 +341,10 @@
         version: 1.0.1
       '@web5/dids':
         specifier: 1.1.1
-<<<<<<< HEAD
-        version: link:../dids
+        version: 1.1.1
       jsonschema:
         specifier: 1.4.1
         version: 1.4.1
-=======
-        version: 1.1.1
->>>>>>> 57ac130b
       pako:
         specifier: ^2.1.0
         version: 2.1.0
@@ -7889,12 +7885,12 @@
     engines: {node: '>=10'}
     dev: true
 
-  /isomorphic-ws@5.0.0(ws@8.18.0):
+  /isomorphic-ws@5.0.0(ws@8.17.1):
     resolution: {integrity: sha512-muId7Zzn9ywDsyXgTIafTry2sV3nySZeUDe6YedVd1Hvuuep5AsIlqK+XefWpYTyJG5e503F2xIuT2lcU6rCSw==}
     peerDependencies:
       ws: '>=8.17.1'
     dependencies:
-      ws: 8.18.0
+      ws: 8.17.1
     dev: false
 
   /istanbul-lib-coverage@3.2.2:
@@ -11304,7 +11300,6 @@
         optional: true
       utf-8-validate:
         optional: true
-    dev: true
 
   /ws@8.18.0:
     resolution: {integrity: sha512-8VbfWfHLbbwu3+N6OKsOMpBdT4kXPDDB9cJk2bJ6mh9ucxdlnNvH1e+roYkKmN9Nxw2yjz7VzeO9oOz2zJ04Pw==}
@@ -11317,6 +11312,7 @@
         optional: true
       utf-8-validate:
         optional: true
+    dev: true
 
   /xml@1.0.1:
     resolution: {integrity: sha512-huCv9IH9Tcf95zuYCsQraZtWnJvBtLVE0QHMOs8bWyZAFZNDcYjsPq1nEx8jKA9y+Beo9v+7OBPRisQTjinQMw==}
